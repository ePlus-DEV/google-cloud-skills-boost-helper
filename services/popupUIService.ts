import type { ArcadeData, Milestone, UIUpdateData } from "../types";

/**
 * Service to handle UI operations for popup and options
 */
const PopupUIService = {
  MILESTONES: [
    { points: 25, league: "Arcade Novice" },
    { points: 45, league: "Arcade Trooper" },
    { points: 65, league: "Arcade Ranger" },
    { points: 75, league: "Arcade Champion" },
    { points: 95, league: "Arcade Legend" },
  ] as Milestone[],

  // Milestone requirements for facilitator program
  MILESTONE_REQUIREMENTS: {
    1: { games: 6, trivia: 5, skills: 14, labfree: 6 },
    2: { games: 8, trivia: 6, skills: 28, labfree: 12 },
    3: { games: 10, trivia: 7, skills: 38, labfree: 18 },
    ultimate: { games: 12, trivia: 8, skills: 52, labfree: 24 },
  },

  /**
   * Generic DOM element selector with type safety
   */
  querySelector<T extends HTMLElement>(selector: string): T | null {
    return document.querySelector(selector);
  },

  /**
   * Update text content of an element
   */
  updateElementText(
    selector: string,
    value: string | number | null | undefined,
  ): void {
    const element = this.querySelector<HTMLElement>(selector);
    if (element) {
      element.textContent = value?.toString() || "N/A";
    }
  },

  /**
   * Update multiple elements at once
   */
  updateElements(updates: UIUpdateData[]): void {
    updates.forEach(({ selector, value }) =>
      this.updateElementText(selector, value),
    );
  },

  /**
   * Update avatar image
   */
  updateAvatar(profileImage?: string): void {
    const avatarElement = this.querySelector<HTMLImageElement>("#user-avatar");
    if (avatarElement) {
      avatarElement.src =
        profileImage ||
        "https://cdn.jsdelivr.net/gh/ePlus-DEV/cdn.eplus.dev/img/brand/logo.svg";
    }
  },

  /**
   * Update progress bar
   */
  updateProgressBar(totalPoints: number, nextMilestonePoints: number): void {
    const progressBar = this.querySelector<HTMLDivElement>("#progress-bar");
    if (progressBar) {
      progressBar.style.width = `${(totalPoints / nextMilestonePoints) * 100}%`;
    }
  },

  /**
   * Calculate league information
   */
  calculateLeagueInfo(totalPoints: number) {
    const roundedPoints = Math.floor(totalPoints);
    const currentLevel =
      this.MILESTONES.findIndex(
        (milestone, index) =>
          totalPoints <= milestone.points ||
          (this.MILESTONES[index + 1] &&
            totalPoints < this.MILESTONES[index + 1].points),
      ) + 1 || this.MILESTONES.length + 1;

    const nextMilestone =
      this.MILESTONES.find((milestone) => milestone.points > roundedPoints) ||
      this.MILESTONES[this.MILESTONES.length - 1];

    const isMaxLevel =
      nextMilestone.points ===
      this.MILESTONES[this.MILESTONES.length - 1].points;
    const currentLeague =
      this.MILESTONES[currentLevel - 1]?.league || "MAX LEVEL";

    return {
      currentLeague,
      isMaxLevel,
      nextMilestone,
      roundedPoints,
    };
  },

  /**
   * Update league information display
   */
  updateLeagueInfo(
    currentLeague: string,
    isMaxLevel: boolean,
    nextMilestonePoints: number,
    totalPoints: number,
  ): void {
    this.updateElementText(
      "#current-level",
      `${browser.i18n.getMessage("textCurrentLevel")}: ${currentLeague}`,
    );

    this.updateElementText(
      "#next-level",
      isMaxLevel
        ? browser.i18n.getMessage("textMaxLevel")
        : `${browser.i18n.getMessage("textNextLevelInPoints")}: ${
            nextMilestonePoints - totalPoints
          } ${browser.i18n.getMessage("textPoints")}`,
    );
  },

  /**
   * Update last updated timestamp
   */
  updateLastUpdated(lastUpdated?: string): void {
    this.updateElementText(
      "#last-updated",
      `${browser.i18n.getMessage("labelLastUpdated")}: ${
        lastUpdated
          ? new Date(lastUpdated).toLocaleString(navigator.language)
          : "N/A"
      }`,
    );
  },

  /**
   * Show/hide elements
   */
  toggleElementVisibility(selector: string, show: boolean): void {
    const element = this.querySelector(selector);
    if (element) {
      element.classList.toggle("hidden", !show);
    }
  },

  /**
   * Show error state
   */
  showErrorState(): void {
    const updates: UIUpdateData[] = [
      { selector: "#user-name", value: "Error loading data" },
      { selector: "#league", value: "N/A" },
      { selector: "#total-points", value: "0 points" },
      { selector: "#arcade-points", value: "0" },
    ];
    this.updateElements(updates);
  },

  /**
   * Show loading state
   */
  showLoadingState(): void {
    const updates: UIUpdateData[] = [
      { selector: "#user-name", value: "Loading..." },
      { selector: "#league", value: "Loading..." },
      { selector: "#total-points", value: "Loading..." },
      { selector: "#arcade-points", value: "Loading..." },
    ];
    this.updateElements(updates);
  },

  /**
   * Update main UI with arcade data
   */
  updateMainUI(data: ArcadeData): void {
    const { userDetails, arcadePoints, lastUpdated, faciCounts } = data;

    // Handle both array and object formats for backward compatibility
    let userInfo;
    if (Array.isArray(userDetails)) {
      // Legacy format: userDetails is an array
      userInfo = userDetails[0] || {};
    } else {
      // New format: userDetails is an object
      userInfo = userDetails || {};
    }

    const { userName, league, points, profileImage } = userInfo;
    const {
      totalPoints = 0,
      gamePoints = 0,
      triviaPoints = 0,
      skillPoints = 0,
      specialPoints = 0,
    } = arcadePoints || {};

    // Calculate facilitator bonus points if available
    let facilitatorBonus = 0;
    if (faciCounts) {
      facilitatorBonus = this.calculateFacilitatorBonusPoints(faciCounts);
    }

    // Add bonus points to total
    const finalTotalPoints = totalPoints + facilitatorBonus;

    // Update basic info
    const updates: UIUpdateData[] = [
      { selector: "#arcade-points", value: finalTotalPoints },
      { selector: "#user-name", value: userName || "Anonymous" },
      { selector: "#league", value: league || "VIP" },
      {
        selector: "#total-points",
        value: `${points || finalTotalPoints || 0} points`,
      },
      { selector: "#game-badge-count", value: gamePoints },
      { selector: "#trivia-badge-count", value: triviaPoints },
      { selector: "#skill-badge-count", value: skillPoints },
      { selector: "#special-points-count", value: specialPoints },
    ];

    // Show detailed breakdown if facilitator bonus exists
    if (facilitatorBonus > 0) {
      const breakdownCard = this.querySelector("#points-breakdown-card");
      if (breakdownCard) {
        breakdownCard.classList.remove("hidden");

        // Update breakdown values
        this.updateElementText("#base-points", `${totalPoints} points`);
        this.updateElementText("#bonus-points", `+${facilitatorBonus} points`);
        this.updateElementText(
          "#total-combined-points",
          `${finalTotalPoints} points`,
        );
      }
    } else {
      const breakdownCard = this.querySelector("#points-breakdown-card");
      if (breakdownCard) {
        breakdownCard.classList.add("hidden");
      }
    }

    this.updateElements(updates);
    this.updateAvatar(profileImage);

    // Update league info with bonus points included
    const leagueInfo = this.calculateLeagueInfo(finalTotalPoints);
    this.updateLeagueInfo(
      leagueInfo.currentLeague,
      leagueInfo.isMaxLevel,
      leagueInfo.nextMilestone.points,
      finalTotalPoints,
    );
    this.updateProgressBar(
      leagueInfo.roundedPoints,
      leagueInfo.nextMilestone.points,
    );
    this.updateLastUpdated(lastUpdated);

    // Show arcade points section
    this.toggleElementVisibility("#arcade-points", true);

    // Show/hide milestone section based on current account's facilitator program
    this.updateMilestoneSection();

    // Update milestone data if faciCounts is available
    if (faciCounts) {
      this.updateMilestoneData(faciCounts);
    }

    // Start countdown timer
    this.startFacilitatorCountdown();
  },

  /**
   * Test function to simulate milestone data with provided API data
   */
  testMilestoneWithAPIData(): void {
    // Test data from user's API response
    const testFaciCounts = {
      faciGame: 11,
      faciTrivia: 8,
      faciSkill: 54,
      faciCompletion: 24,
    };

    "Testing milestone with API data:", testFaciCounts;
    this.updateMilestoneData(testFaciCounts);

    // Force show milestone section for testing
    const milestoneSection = this.querySelector("#milestones-section");
    if (milestoneSection) {
      milestoneSection.classList.remove("hidden");
    }
  },

  /**
   * Update options UI with arcade data (specific for options page)
   */
  updateOptionsUI(data: ArcadeData): void {
    const { userDetails, arcadePoints } = data;

    // Handle both array and object formats for backward compatibility
    let userInfo;
    if (Array.isArray(userDetails)) {
      userInfo = userDetails[0] || {};
    } else {
      userInfo = userDetails || {};
    }

    const { userName, league, points, profileImage } = userInfo;
    const { totalPoints = 0 } = arcadePoints || {};

    // Update user info in options page (different selectors than popup)
    const updates: UIUpdateData[] = [
      { selector: "#user-name", value: userName || "Anonymous" },
      { selector: "#league", value: league || "VIP" },
      {
        selector: "#total-points",
        value: `${points || totalPoints || 0} points`,
      },
      { selector: "#arcade-total-points", value: totalPoints },
    ];

    this.updateElements(updates);
    this.updateAvatar(profileImage);

    // Show arcade points section
    this.toggleElementVisibility("#arcade-points", true);
  },

  /**
   * Show message with styling
   */
  showMessage(
    selector: string,
    message: string,
    classes: string[],
    timeout = 6000,
  ): void {
    const element = this.querySelector(selector);
    if (element) {
      element.textContent = message;
      element.classList.remove("hidden");
      element.classList.add(...classes);
      setTimeout(() => element.classList.add("hidden"), timeout);
    }
  },

  /**
   * Toggle button states
   */
  toggleButtonState(
    buttons: NodeListOf<HTMLButtonElement>,
    disabled: boolean,
  ): void {
    buttons.forEach((button) => (button.disabled = disabled));
  },

  /**
   * Toggle CSS classes on elements
   */
  toggleClass(
    elements: NodeListOf<HTMLElement>,
    className: string,
    add: boolean,
  ): void {
    elements.forEach((element) => element.classList.toggle(className, add));
  },

  /**
   * Update milestone section visibility based on current account's facilitator program
   */
  async updateMilestoneSection(): Promise<void> {
    const milestoneSection = this.querySelector("#milestones-section");
    if (!milestoneSection) return;

    try {
      // Import AccountService dynamically to avoid circular dependency
      const AccountService = (await import("./accountService")).default;
      const currentAccount = await AccountService.getActiveAccount();

      // Always show milestone section for testing countdown
      ("✅ Showing milestone section");
      milestoneSection.classList.remove("hidden");

      /* Original logic - can be restored later
      if (currentAccount?.facilitatorProgram) {
        // Show milestone section for facilitator accounts
        milestoneSection.classList.remove("hidden");
      } else {
        // Hide milestone section for non-facilitator accounts
        milestoneSection.classList.add("hidden");
      }
      */
    } catch (error) {
      console.error("Error updating milestone section:", error);
      // Force show milestone section even on error for testing
      milestoneSection.classList.remove("hidden");
    }
  },
  /**
   * Update milestone data with facilitator counts from API
   */ updateMilestoneData(faciCounts: any): void {
    if (!faciCounts) return;

    const {
      faciGame = 0,
      faciTrivia = 0,
      faciSkill = 0,
      faciCompletion = 0,
    } = faciCounts;

    // Calculate bonus breakdown
    const bonusBreakdown = this.calculateMilestoneBonusBreakdown(faciCounts);

    // Update each milestone
    Object.entries(this.MILESTONE_REQUIREMENTS).forEach(
      ([milestone, requirements]) => {
        this.updateSingleMilestone(
          milestone,
          {
            games: faciGame,
            trivia: faciTrivia,
            skills: faciSkill,
            labfree: faciCompletion,
          },
          requirements,
        );
      },
    );

    // Update total bonus summary
    const totalBonus = this.calculateFacilitatorBonusPoints(faciCounts);
    this.updateElementText("#total-facilitator-bonus", `${totalBonus} points`);

    // Update milestone bonus breakdown display
    const breakdownItems = document.querySelectorAll(".breakdown-item");
    if (breakdownItems.length >= 4) {
      const milestones = ["1", "2", "3", "ultimate"];
      milestones.forEach((milestone, index) => {
        const item = breakdownItems[index];
        const pointsElement = item.querySelector(".breakdown-points");
        if (pointsElement) {
          const points =
            bonusBreakdown.milestones[
              milestone as keyof typeof bonusBreakdown.milestones
            ];
          pointsElement.textContent = points > 0 ? `+${points}` : `+0`;

          // Update styling based on earned status
          if (points > 0) {
            pointsElement.classList.remove("text-gray-400");
            pointsElement.classList.add("text-green-600", "font-semibold");
          } else {
            pointsElement.classList.remove("text-green-600", "font-semibold");
            pointsElement.classList.add("text-gray-400");
          }
        }
      });
    }

    // Update breakdown total
    const breakdownTotal = document.querySelector("#breakdown-total");
    if (breakdownTotal) {
      breakdownTotal.textContent = `+${bonusBreakdown.total}`;
    }

    // Setup milestone card click handlers
    this.setupMilestoneCardHandlers();

    // Setup breakdown card toggle
    this.setupBreakdownToggle();
  },

  /**
   * Setup click handler for points breakdown card toggle
   */
  setupBreakdownToggle(): void {
    const breakdownCard = this.querySelector("#points-breakdown-card");
    const breakdownDetails = this.querySelector("#breakdown-details");
    const toggleIcon = this.querySelector("#breakdown-toggle");

    if (breakdownCard && breakdownDetails && toggleIcon) {
      breakdownCard.addEventListener("click", (e) => {
        e.preventDefault();

        const isCollapsed = breakdownDetails.classList.contains("hidden");

        if (isCollapsed) {
          breakdownDetails.classList.remove("hidden");
          toggleIcon.classList.remove("fa-chevron-down");
          toggleIcon.classList.add("fa-chevron-up");
        } else {
          breakdownDetails.classList.add("hidden");
          toggleIcon.classList.remove("fa-chevron-up");
          toggleIcon.classList.add("fa-chevron-down");
        }
      });
    }
  },

  /**
   * Calculate bonus points from completed facilitator milestones
   */
  calculateFacilitatorBonusPoints(faciCounts: any): number {
    if (!faciCounts) return 0;

    const {
      faciGame = 0,
      faciTrivia = 0,
      faciSkill = 0,
      faciCompletion = 0,
    } = faciCounts;

    const milestonePoints = {
      1: 2, // +2 Bonus Points
      2: 8, // +8 Bonus Points
      3: 15, // +15 Bonus Points
      ultimate: 25, // +25 Bonus Points
    };

    const currentStats = {
      games: faciGame,
      trivia: faciTrivia,
      skills: faciSkill,
      labfree: faciCompletion,
    };

    let highestCompletedMilestone = 0;
    let highestBonusPoints = 0;

    // Check each milestone completion to find the highest one
    Object.entries(this.MILESTONE_REQUIREMENTS).forEach(
      ([milestone, requirements]) => {
        const isCompleted =
          currentStats.games >= requirements.games &&
          currentStats.trivia >= requirements.trivia &&
          currentStats.skills >= requirements.skills &&
          currentStats.labfree >= requirements.labfree;

        `Milestone ${milestone} check:`,
          {
            current: currentStats,
            required: requirements,
            isCompleted,
          };

        if (isCompleted) {
          const points =
            milestonePoints[milestone as keyof typeof milestonePoints] || 0;

          // Keep track of highest milestone completed
          const milestoneNum =
            milestone === "ultimate" ? 4 : parseInt(milestone);
          if (milestoneNum > highestCompletedMilestone) {
            highestCompletedMilestone = milestoneNum;
            highestBonusPoints = points;
          }

          `✅ Milestone ${milestone} COMPLETED! Points: ${points}`;
        } else {
          `❌ Milestone ${milestone} NOT completed`;
        }
      },
    );

<<<<<<< HEAD
    `💰 BONUS CALCULATION SUMMARY:`;
    `   Highest Completed Milestone: ${
      highestCompletedMilestone === 4
        ? "Ultimate"
        : highestCompletedMilestone || "None"
    }`;
    `   Total Facilitator Bonus Points: ${highestBonusPoints}`;
    `   Logic: Only award points for the HIGHEST milestone reached`;
=======
    console.log(`💰 BONUS CALCULATION SUMMARY:`);
    console.log(
      `   Highest Completed Milestone: ${
        highestCompletedMilestone === 4
          ? "Ultimate"
          : highestCompletedMilestone || "None"
      }`,
    );
    console.log(`   Total Facilitator Bonus Points: ${highestBonusPoints}`);
    console.log(
      `   Logic: Only award points for the HIGHEST milestone reached`,
    );
>>>>>>> 0fb6c31f

    return highestBonusPoints;
  },

  /**
   * Calculate detailed milestone bonus breakdown for UI display
   */
  calculateMilestoneBonusBreakdown(faciCounts: any): any {
    if (!faciCounts) {
      return {
        milestones: { 1: 0, 2: 0, 3: 0, ultimate: 0 },
        total: 0,
        highestCompleted: 0,
      };
    }

    const {
      faciGame = 0,
      faciTrivia = 0,
      faciSkill = 0,
      faciCompletion = 0,
    } = faciCounts;

    const milestonePoints = {
      1: 2, // +2 Bonus Points
      2: 8, // +8 Bonus Points
      3: 15, // +15 Bonus Points
      ultimate: 25, // +25 Bonus Points
    };

    const milestoneBonus = { 1: 0, 2: 0, 3: 0, ultimate: 0 };
    const currentStats = {
      games: faciGame,
      trivia: faciTrivia,
      skills: faciSkill,
      labfree: faciCompletion,
    };

    let highestCompletedMilestone = 0;
    let highestBonusPoints = 0;

    // Check each milestone completion to find the highest one
    Object.entries(this.MILESTONE_REQUIREMENTS).forEach(
      ([milestone, requirements]) => {
        const isCompleted =
          currentStats.games >= requirements.games &&
          currentStats.trivia >= requirements.trivia &&
          currentStats.skills >= requirements.skills &&
          currentStats.labfree >= requirements.labfree;

        if (isCompleted) {
          const points =
            milestonePoints[milestone as keyof typeof milestonePoints] || 0;

          // Keep track of highest milestone completed
          const milestoneNum =
            milestone === "ultimate" ? 4 : parseInt(milestone);
          if (milestoneNum > highestCompletedMilestone) {
            highestCompletedMilestone = milestoneNum;
            highestBonusPoints = points;

            // Reset all bonuses and set only the highest one
            Object.keys(milestoneBonus).forEach((key) => {
              milestoneBonus[key as keyof typeof milestoneBonus] = 0;
            });
            milestoneBonus[milestone as keyof typeof milestoneBonus] = points;
          }
        }
      },
    );

    return {
      milestones: milestoneBonus,
      total: highestBonusPoints,
      highestCompleted: highestCompletedMilestone,
    };
  },

  /**
   * Setup click handlers for milestone cards to toggle details
   */
  setupMilestoneCardHandlers(): void {
    const milestoneCards = document.querySelectorAll(".milestone-card");

    milestoneCards.forEach((card) => {
      // Remove any existing listeners
      const newCard = card.cloneNode(true) as HTMLElement;
      card.parentNode?.replaceChild(newCard, card);

      newCard.addEventListener("click", (e) => {
        e.preventDefault();
        const milestone = newCard.dataset.milestone;
        if (milestone) {
          this.toggleMilestoneDetails(milestone);
        }
      });
    });
  },

  /**
   * Calculate progress using different methods
   */
  calculateProgressMethods(current: any, requirements: any): any {
    // Method 1: Binary Completion (current default)
    const completed = [
      current.games >= requirements.games,
      current.trivia >= requirements.trivia,
      current.skills >= requirements.skills,
      current.labfree >= requirements.labfree,
    ];
    const completedCount = completed.filter(Boolean).length;
    const binary = Math.round((completedCount / 4) * 100);

    // Method 2: Weighted Average Progress
    const gameProgress = Math.min(current.games / requirements.games, 1) * 100;
    const triviaProgress =
      Math.min(current.trivia / requirements.trivia, 1) * 100;
    const skillProgress =
      Math.min(current.skills / requirements.skills, 1) * 100;
    const labfreeProgress =
      Math.min(current.labfree / requirements.labfree, 1) * 100;
    const weighted = Math.round(
      (gameProgress + triviaProgress + skillProgress + labfreeProgress) / 4,
    );

    // Method 3: Proportional Total Progress
    const currentTotal =
      current.games + current.trivia + current.skills + current.labfree;
    const requiredTotal =
      requirements.games +
      requirements.trivia +
      requirements.skills +
      requirements.labfree;
    const proportional = Math.round((currentTotal / requiredTotal) * 100);

    // Method 4: Minimum Requirement Progress
    const minimum = Math.round(
      Math.min(gameProgress, triviaProgress, skillProgress, labfreeProgress),
    );

    // Completion status (same for all methods)
    const isCompleted = completedCount === 4;

    return {
      binary,
      weighted,
      proportional,
      minimum,
      isCompleted,
      details: {
        gameProgress: Math.round(gameProgress * 100) / 100,
        triviaProgress: Math.round(triviaProgress * 100) / 100,
        skillProgress: Math.round(skillProgress * 100) / 100,
        labfreeProgress: Math.round(labfreeProgress * 100) / 100,
      },
    };
  },

  /**
   * Toggle milestone details visibility
   */
  toggleMilestoneDetails(milestone: string): void {
    const detailsElement = this.querySelector(
      `.milestone-card[data-milestone="${milestone}"] .milestone-details`,
    );
    if (detailsElement) {
      detailsElement.classList.toggle("hidden");
    }
  },

  /**
   * Update a single milestone card with progress data
   */
  updateSingleMilestone(
    milestone: string,
    current: any,
    requirements: any,
  ): void {
    // Update individual counts
    this.updateElementText(
      `.milestone-${milestone}-games`,
      `${Math.min(current.games, requirements.games)}/${requirements.games}${
        current.games >= requirements.games ? " ✓" : ""
      }`,
    );

    this.updateElementText(
      `.milestone-${milestone}-trivia`,
      `${Math.min(current.trivia, requirements.trivia)}/${requirements.trivia}${
        current.trivia >= requirements.trivia ? " ✓" : ""
      }`,
    );

    this.updateElementText(
      `.milestone-${milestone}-skills`,
      `${Math.min(current.skills, requirements.skills)}/${requirements.skills}${
        current.skills >= requirements.skills ? " ✓" : ""
      }`,
    );

    this.updateElementText(
      `.milestone-${milestone}-labfree`,
      `${Math.min(current.labfree, requirements.labfree)}/${
        requirements.labfree
      }${current.labfree >= requirements.labfree ? " ✓" : ""}`,
    );

    // Calculate overall progress using different methods
    const progressMethods = this.calculateProgressMethods(
      current,
      requirements,
    );

    // Use Binary Completion method as default
    const progressPercent = progressMethods.binary; // Binary: completion-based (3/4 = 75%)
    const isCompleted = progressMethods.isCompleted;

    // Update progress percentage with tooltip showing alternatives
    const progressElement = this.querySelector(
      `.milestone-${milestone}-progress`,
    );
    if (progressElement) {
      progressElement.textContent = `${progressPercent}%`;

      // Add tooltip with alternative calculations
      const tooltip = `Progress Methods:
• Binary: ${progressMethods.binary}% (completion-based) ★ ACTIVE
• Weighted: ${progressMethods.weighted}% (average progress)
• Proportional: ${progressMethods.proportional}% (total ratio)
• Minimum: ${progressMethods.minimum}% (bottleneck)

Details:
• Games: ${progressMethods.details.gameProgress}%
• Trivia: ${progressMethods.details.triviaProgress}%
• Skills: ${progressMethods.details.skillProgress}%
• Lab-free: ${progressMethods.details.labfreeProgress}%

Formula: 3/4 requirements completed = ${progressMethods.binary}%`;

      progressElement.setAttribute("title", tooltip);
      progressElement.style.cursor = "help";
    }

    // Update status icon
    const statusIcon = this.querySelector(`.milestone-${milestone}-status`);
    if (statusIcon) {
      if (isCompleted) {
        statusIcon.className = `fa-solid fa-check-circle text-green-400 text-sm milestone-${milestone}-status`;
        statusIcon.title = "Completed";
      } else if (progressPercent > 0) {
        statusIcon.className = `fa-solid fa-clock text-orange-400 text-sm milestone-${milestone}-status`;
        statusIcon.title = "In Progress";
      } else {
        statusIcon.className = `fa-solid fa-circle text-gray-400 text-sm milestone-${milestone}-status`;
        statusIcon.title = "Not Started";
      }
    }

    // Update progress text color and add tooltip
    if (progressElement) {
      progressElement.className = isCompleted
        ? "text-green-400 font-bold"
        : progressPercent > 0
          ? "text-orange-400 font-bold"
          : "text-gray-400 font-bold";
    }
  },

  /**
   * Hide countdown display when disabled
   */
  hideCountdownDisplay(): void {
    // Clear any running countdown timers first
    this.clearExistingCountdownTimers();

    // Hide entire countdown container
    const countdownSection = this.querySelector("#countdown-container");
    if (countdownSection) {
      countdownSection.classList.add("hidden");
    }

    // Hide only the countdown card in milestone section, keep milestone section visible
    const milestoneSection = this.querySelector("#milestones-section");
    if (milestoneSection) {
      const countdownCard = milestoneSection.querySelector(".countdown-card");
      if (countdownCard) {
        countdownCard.classList.add("hidden");
      }
    }

    ("❌ Program Deadline section hidden");
  },
  /**
   * Show countdown display when enabled
   */
  showCountdownDisplay(): void {
    const countdownSection = this.querySelector("#countdown-container");
    if (countdownSection) {
      countdownSection.classList.remove("hidden");
    }

    // Show countdown card in milestone section (milestone section should already be visible)
    const milestoneSection = this.querySelector("#milestones-section");
    if (milestoneSection) {
      const countdownCard = milestoneSection.querySelector(".countdown-card");
      if (countdownCard) {
        countdownCard.classList.remove("hidden");
      }
    }

    ("⏰ Program Deadline section shown");
  },
  /**
   * Store countdown interval ID to allow clearing
   */ countdownIntervalId: null as NodeJS.Timeout | null,

  /**
   * Clear any existing countdown timers
   */
  clearExistingCountdownTimers(): void {
    if (this.countdownIntervalId) {
      ("🧹 Clearing existing countdown timer");
      clearInterval(this.countdownIntervalId);
      this.countdownIntervalId = null;
    }
  },

  /**
   * Start facilitator program countdown timer with Firebase Remote Config
   */
  async startFacilitatorCountdown(): Promise<void> {
    ("🕐 Starting Facilitator Countdown Timer...");

    // Clear any existing countdown intervals first
    this.clearExistingCountdownTimers();

    // Import Firebase service dynamically to avoid circular dependency
    let deadline: Date;

    try {
      const firebaseService = (await import("./firebaseService")).default;

      // Initialize Firebase if not already done
      if (!firebaseService.isInitialized()) {
        ("🔄 Initializing Firebase for countdown...");
        await firebaseService.initialize();
      }

      // Force refresh Remote Config to get latest values
      ("🔄 Refreshing Remote Config before checking countdown state...");
      await firebaseService.fetchConfig();

      // Get countdown configuration from Remote Config
      const countdownDeadline = firebaseService.getCountdownDeadline();
      const countdownTimezone = firebaseService.getCountdownTimezone();
      const isEnabled = firebaseService.isCountdownEnabled();

      ("📊 Remote Config Values:");
      "  - Enabled:", isEnabled;
      "  - Deadline:", countdownDeadline;
      "  - Timezone:", countdownTimezone;

      // If countdown is disabled, hide the entire countdown section
      if (!isEnabled) {
        ("❌ Countdown is DISABLED via Remote Config - hiding countdown");
        this.hideCountdownDisplay();
        return;
      }

      ("✅ Countdown is ENABLED via Remote Config");
      // Show countdown display if enabled
      this.showCountdownDisplay();

      deadline = new Date(countdownDeadline);
      "📅 Deadline from Remote Config:", deadline.toLocaleString();
      "🌍 Timezone:", countdownTimezone;
    } catch (error) {
      console.error(
        "❌ Failed to load Remote Config, using default deadline:",
        error,
      );
      // Fallback to hardcoded deadline if Firebase fails
      deadline = new Date("2025-10-14T23:59:59+05:30");
      "📅 Fallback deadline:", deadline.toLocaleString();

      // Show countdown display on fallback
      this.showCountdownDisplay();
    }

    let countdownLogged = false;

    const updateCountdown = () => {
      const now = new Date();
      const timeDiff = deadline.getTime() - now.getTime();

      if (timeDiff <= 0) {
        // Program has ended
        ("⏰ Program has ended");
        this.updateElementText("#countdown-days", "00");
        this.updateElementText("#countdown-hours", "00");
        this.updateElementText("#countdown-minutes", "00");
        this.updateElementText("#countdown-seconds", "00");

        // Show expired message
        const countdownContainer =
          this.querySelector("#countdown-days")?.parentElement?.parentElement;
        if (countdownContainer) {
          countdownContainer.innerHTML = `
            <div class="text-center text-red-400">
              <i class="fa-solid fa-clock-o text-2xl mb-2"></i>
              <div class="font-bold">Program Ended</div>
              <div class="text-xs text-red-300/70">Facilitator program deadline has passed</div>
            </div>
          `;
        }
        return;
      }

      // Calculate time components
      const days = Math.floor(timeDiff / (1000 * 60 * 60 * 24));
      const hours = Math.floor(
        (timeDiff % (1000 * 60 * 60 * 24)) / (1000 * 60 * 60),
      );
      const minutes = Math.floor((timeDiff % (1000 * 60 * 60)) / (1000 * 60));
      const seconds = Math.floor((timeDiff % (1000 * 60)) / 1000);

      // Update countdown display
      const formattedDays = days.toString().padStart(2, "0");
      const formattedHours = hours.toString().padStart(2, "0");
      const formattedMinutes = minutes.toString().padStart(2, "0");
      const formattedSeconds = seconds.toString().padStart(2, "0");

      this.updateElementText("#countdown-days", formattedDays);
      this.updateElementText("#countdown-hours", formattedHours);
      this.updateElementText("#countdown-minutes", formattedMinutes);
      this.updateElementText("#countdown-seconds", formattedSeconds);

      // Log first update only
      if (!countdownLogged) {
<<<<<<< HEAD
        `⏱️ Time remaining: ${formattedDays}d ${formattedHours}h ${formattedMinutes}m ${formattedSeconds}s`;
=======
        console.log(
          `⏱️ Time remaining: ${formattedDays}d ${formattedHours}h ${formattedMinutes}m ${formattedSeconds}s`,
        );
>>>>>>> 0fb6c31f
        countdownLogged = true;
      }
    };

    // Update immediately
    updateCountdown();

    // Clear any existing interval and start new one
    if (this.countdownIntervalId) {
      clearInterval(this.countdownIntervalId);
    }

    // Update every second and store interval ID
    this.countdownIntervalId = setInterval(updateCountdown, 1000);
    "✅ Countdown timer started with ID:", this.countdownIntervalId;
  },

  /**
   * Refresh countdown configuration from Remote Config
   */
  async refreshCountdownConfig(): Promise<boolean> {
    ("🔄 Refreshing countdown configuration...");

    try {
      const firebaseService = (await import("./firebaseService")).default;

      // Initialize Firebase if not already done
      if (!firebaseService.isInitialized()) {
        await firebaseService.initialize();
      }

      // Refresh countdown state
      const state = await firebaseService.refreshCountdownState();

      if (state.changed) {
        ("🔄 Countdown configuration changed, updating display...");

        if (state.enabled) {
          ("✅ Countdown enabled, starting timer...");
          await this.startFacilitatorCountdown();
        } else {
          ("❌ Countdown disabled, hiding display...");
          this.hideCountdownDisplay();
        }

        return true;
      } else {
        ("ℹ️ No changes in countdown configuration");
        return false;
      }
    } catch (error) {
      console.error("❌ Failed to refresh countdown configuration:", error);
      return false;
    }
  },

  /**
   * Start periodic countdown config refresh (every 5 minutes)
   */
  startCountdownConfigMonitor(): void {
    ("🔄 Starting countdown configuration monitor...");

    // Refresh every 5 minutes
    setInterval(async () => {
      await this.refreshCountdownConfig();
    }, 5 * 60 * 1000); // 5 minutes

    ("✅ Countdown configuration monitor started");
  },
};

// Test function for milestone functionality
(window as any).testMilestone = function () {
  const testData = {
    faciCounts: {
      faciGame: 12, // Complete all milestones
      faciTrivia: 8,
      faciSkill: 52,
      faciCompletion: 24,
    },
  };

  "Testing milestone data:", testData;
  PopupUIService.updateMilestoneData(testData);

  // Test bonus calculation
  const bonusPoints = PopupUIService.calculateFacilitatorBonusPoints(
    testData.faciCounts,
  );
<<<<<<< HEAD
  ("🎯 Facilitator Bonus Breakdown:");
  ("  - Milestone 1: +2 points ✅");
  ("  - Milestone 2: +8 points ✅");
  ("  - Milestone 3: +15 points ✅");
  ("  - Ultimate: +25 points ✅");
  `  📊 Total bonus: ${bonusPoints} points`;

  ("✅ All milestones completed! Bonus will be added to arcade total.");
=======
  console.log("🎯 Facilitator Bonus Breakdown:");
  console.log("  - Milestone 1: +2 points ✅");
  console.log("  - Milestone 2: +8 points ✅");
  console.log("  - Milestone 3: +15 points ✅");
  console.log("  - Ultimate: +25 points ✅");
  console.log(`  📊 Total bonus: ${bonusPoints} points`);

  console.log(
    "✅ All milestones completed! Bonus will be added to arcade total.",
  );
>>>>>>> 0fb6c31f
};

// Test function for partial completion
(window as any).testMilestonePartial = function () {
  const testData = {
    faciCounts: {
      faciGame: 8, // Only Milestone 1 & 2 complete
      faciTrivia: 6,
      faciSkill: 28,
      faciCompletion: 12,
    },
  };

  "Testing partial milestone data:", testData;
  PopupUIService.updateMilestoneData(testData);

  // Test bonus calculation
  const bonusPoints = PopupUIService.calculateFacilitatorBonusPoints(
    testData.faciCounts,
  );
  ("🎯 Facilitator Bonus Breakdown:");
  ("  - Milestone 1: +2 points ✅");
  ("  - Milestone 2: +8 points ✅");
  ("  - Milestone 3: +15 points ❌");
  ("  - Ultimate: +25 points ❌");
  `  📊 Total bonus: ${bonusPoints} points`;

  ("⚡ Partial completion! Bonus will be added to arcade total.");
};

// Test function with actual failing case
(window as any).testMilestoneRealistic = function () {
  const testData = {
    faciCounts: {
      faciGame: 5, // NOT enough for any milestone (need 6 for milestone 1)
      faciTrivia: 3, // NOT enough for any milestone (need 5 for milestone 1)
      faciSkill: 10, // NOT enough for any milestone (need 14 for milestone 1)
      faciCompletion: 4, // NOT enough for any milestone (need 6 for milestone 1)
    },
  };

  "Testing realistic (low) milestone data:", testData;
  PopupUIService.updateMilestoneData(testData.faciCounts);

  // Test bonus calculation
  const bonusPoints = PopupUIService.calculateFacilitatorBonusPoints(
    testData.faciCounts,
  );
<<<<<<< HEAD
  ("🎯 Facilitator Bonus Breakdown:");
  ("  - Milestone 1: +2 points ❌ (need 6 games, 5 trivia, 14 skills, 6 labfree)");
  ("  - Milestone 2: +8 points ❌");
  ("  - Milestone 3: +15 points ❌");
  ("  - Ultimate: +25 points ❌");
  `  📊 Total bonus: ${bonusPoints} points (should be 0)`;

  ("❌ No milestones completed! No bonus points awarded.");
=======
  console.log("🎯 Facilitator Bonus Breakdown:");
  console.log(
    "  - Milestone 1: +2 points ❌ (need 6 games, 5 trivia, 14 skills, 6 labfree)",
  );
  console.log("  - Milestone 2: +8 points ❌");
  console.log("  - Milestone 3: +15 points ❌");
  console.log("  - Ultimate: +25 points ❌");
  console.log(`  📊 Total bonus: ${bonusPoints} points (should be 0)`);

  console.log("❌ No milestones completed! No bonus points awarded.");
>>>>>>> 0fb6c31f
};

// Test function for user's specific case (11/12 games)
(window as any).testUserCase = function () {
  const testData = {
    faciCounts: {
      faciGame: 11, // 11/12 - NOT enough for Ultimate (need 12)
      faciTrivia: 8, // 8/8 - Complete ✓
      faciSkill: 52, // 52/52 - Complete ✓
      faciCompletion: 24, // 24/24 - Complete ✓
    },
  };

<<<<<<< HEAD
  ("🔍 Testing User's Specific Case:");
  "Data:", testData.faciCounts;
  ("Ultimate Requirements: games: 12, trivia: 8, skills: 52, labfree: 24");
  ("");
=======
  console.log("🔍 Testing User's Specific Case:");
  console.log("Data:", testData.faciCounts);
  console.log(
    "Ultimate Requirements: games: 12, trivia: 8, skills: 52, labfree: 24",
  );
  console.log("");
>>>>>>> 0fb6c31f

  PopupUIService.updateMilestoneData(testData.faciCounts);

  const bonusPoints = PopupUIService.calculateFacilitatorBonusPoints(
    testData.faciCounts,
  );

  ("");
  ("🎯 EXPECTED RESULT:");
  ("   Progress: ~99% (proportional: 95/96 total points)");
  ("   Bonus Points: 0 (because games 11 < 12 required)");
  ("   Status: NOT completed until games >= 12");
  ("");
  `📊 ACTUAL RESULT: ${bonusPoints} bonus points`;

  if (bonusPoints === 0) {
    ("✅ CORRECT! No bonus awarded until ALL requirements met.");
  } else {
<<<<<<< HEAD
    ("❌ ERROR! Bonus should be 0 because games requirement not met.");
  }
};

// Test functions for remote countdown toggle
(window as any).testCountdownToggle = async function () {
  ("🧪 Testing Remote Countdown Toggle...");

  try {
    const firebaseService = (await import("./firebaseService")).default;

    // Get current state
    const currentConfig = firebaseService.getCountdownConfig();
    "📊 Current countdown config:", currentConfig;

    // Test refresh
    ("🔄 Testing config refresh...");
    const refreshed = await PopupUIService.refreshCountdownConfig();
    `✅ Config refresh result: ${refreshed ? "Changed" : "No changes"}`;
  } catch (error) {
    console.error("❌ Error testing countdown toggle:", error);
  }
};

// Test function to override countdown state locally
(window as any).testCountdownOverride = async function (enabled = false) {
  `🔧 Testing countdown override: ${enabled}`;

  try {
    const firebaseService = (await import("./firebaseService")).default;

    // Set override
    firebaseService.setCountdownEnabledOverride(enabled);

    // Restart countdown with override
    await PopupUIService.startFacilitatorCountdown();

    `✅ Countdown override applied: ${enabled}`;
  } catch (error) {
    console.error("❌ Error applying countdown override:", error);
  }
};

// Test function to remove countdown override
(window as any).testCountdownOverrideReset = async function () {
  ("🔧 Resetting countdown override...");

  try {
    const firebaseService = (await import("./firebaseService")).default;

    // Remove override
    firebaseService.setCountdownEnabledOverride(null);

    // Restart countdown without override
    await PopupUIService.startFacilitatorCountdown();

    ("✅ Countdown override reset");
  } catch (error) {
    console.error("❌ Error resetting countdown override:", error);
  }
};

// Test function to start configuration monitor
(window as any).testCountdownMonitor = function () {
  ("🔄 Starting countdown configuration monitor...");
  PopupUIService.startCountdownConfigMonitor();
  ("✅ Monitor started - will check for changes every 5 minutes");
};

// Debug function to check Remote Config values
(window as any).debugRemoteConfig = async function () {
  ("🔍 Debugging Remote Config...");

  try {
    const firebaseService = (await import("./firebaseService")).default;

    // Initialize if needed
    if (!firebaseService.isInitialized()) {
      ("🔄 Initializing Firebase...");
      await firebaseService.initialize();
    }

    // Force fetch latest config
    ("🔄 Fetching latest Remote Config...");
    await firebaseService.fetchConfig();

    // Debug all values
    await firebaseService.debugRemoteConfig();
  } catch (error) {
    console.error("❌ Error debugging Remote Config:", error);
  }
};

// Force restart countdown with fresh Remote Config
(window as any).forceRestartCountdown = async function () {
  ("🔄 Force restarting countdown...");

  try {
    const firebaseService = (await import("./firebaseService")).default;

    // Clear any existing timers
    PopupUIService.clearExistingCountdownTimers();

    // Force refresh Remote Config
    await firebaseService.fetchConfig();

    // Restart countdown
    await PopupUIService.startFacilitatorCountdown();

    ("✅ Countdown force restarted");
  } catch (error) {
    console.error("❌ Error force restarting countdown:", error);
  }
};

// Test countdown enable/disable functionality
(window as any).testCountdownToggle = async function () {
  ("🔍 Testing countdown toggle functionality...");

  try {
    const firebaseService = (await import("./firebaseService")).default;

    // Initialize if needed
    if (!firebaseService.isInitialized()) {
      await firebaseService.initialize();
    }

    // Force refresh config
    await firebaseService.fetchConfig();

    ("📊 Current Countdown Settings:");
    "  - Countdown Enabled:", firebaseService.isCountdownEnabled();
    "  - Countdown Deadline:", firebaseService.getCountdownDeadline();

    // Test countdown restart
    await PopupUIService.startFacilitatorCountdown();

    ("✅ Countdown toggle tested and applied");
  } catch (error) {
    console.error("❌ Error testing countdown toggle:", error);
=======
    console.log(
      "❌ ERROR! Bonus should be 0 because games requirement not met.",
    );
>>>>>>> 0fb6c31f
  }
};

// Test function to compare different progress calculation methods
(window as any).testProgressMethods = function () {
  const testData = {
    faciCounts: {
      faciGame: 11, // Almost complete Ultimate milestone
      faciTrivia: 8, // Complete
      faciSkill: 52, // Complete
      faciCompletion: 24, // Complete
    },
  };

<<<<<<< HEAD
  ("🧮 Testing Different Progress Calculation Methods:");
  "Data:", testData.faciCounts;
  ("Ultimate Requirements: games: 12, trivia: 8, skills: 52, labfree: 24");
  ("");
=======
  console.log("🧮 Testing Different Progress Calculation Methods:");
  console.log("Data:", testData.faciCounts);
  console.log(
    "Ultimate Requirements: games: 12, trivia: 8, skills: 52, labfree: 24",
  );
  console.log("");
>>>>>>> 0fb6c31f

  const requirements = { games: 12, trivia: 8, skills: 52, labfree: 24 };
  const current = {
    games: testData.faciCounts.faciGame,
    trivia: testData.faciCounts.faciTrivia,
    skills: testData.faciCounts.faciSkill,
    labfree: testData.faciCounts.faciCompletion,
  };

  const methods = PopupUIService.calculateProgressMethods(
    current,
    requirements,
  );

  ("📊 Progress Calculation Results:");
  `1. Binary Completion: ${methods.binary}% ★ ACTIVE`;
  `   └─ 3 completed requirements / 4 total = 75%`;

  `2. Weighted Average: ${methods.weighted}%`;
  `   └─ (91.67% + 100% + 100% + 100%) / 4 = 97.92%`;

  `3. Proportional Total: ${methods.proportional}%`;
  `   └─ (11+8+52+24) / (12+8+52+24) = 95/96 = 98.96%`;

  `4. Minimum Progress: ${methods.minimum}%`;
  `   └─ min(91.67%, 100%, 100%, 100%) = 91.67%`;

  ("");
  ("📈 Individual Progress:");
  `   Games: ${methods.details.gameProgress}% (11/12)`;
  `   Trivia: ${methods.details.triviaProgress}% (8/8)`;
  `   Skills: ${methods.details.skillProgress}% (52/52)`;
  `   Lab-free: ${methods.details.labfreeProgress}% (24/24)`;

  ("");
  ("💡 Which method do you prefer?");
  ("   - Binary: Shows completion status clearly");
  ("   - Weighted: Shows actual progress more accurately");
  ("   - Proportional: Based on total points earned");
  ("   - Minimum: Conservative, shows bottleneck");
};

// Test function for progressive milestone completion
(window as any).testProgressiveMilestones = function () {
  ("🎯 Testing Progressive Milestone Completion:");
  ("");

  // Test Case 1: Only Milestone 1 completed
  ("📍 TEST CASE 1: Only Milestone 1 should be completed");
  const case1 = {
    faciCounts: {
      faciGame: 6, // Exact requirement for Milestone 1
      faciTrivia: 5, // Exact requirement for Milestone 1
      faciSkill: 14, // Exact requirement for Milestone 1
      faciCompletion: 6, // Exact requirement for Milestone 1
    },
  };
  "Data:", case1.faciCounts;
  let bonus1 = PopupUIService.calculateFacilitatorBonusPoints(case1.faciCounts);
<<<<<<< HEAD
  `Expected: 2 points (only Milestone 1), Actual: ${bonus1} points`;
  ("");
=======
  console.log(
    `Expected: 2 points (only Milestone 1), Actual: ${bonus1} points`,
  );
  console.log("");
>>>>>>> 0fb6c31f

  // Test Case 2: Milestone 1 + 2 completed
  ("📍 TEST CASE 2: Milestone 1 + 2 should be completed");
  const case2 = {
    faciCounts: {
      faciGame: 8, // Requirement for Milestone 2
      faciTrivia: 6, // Requirement for Milestone 2
      faciSkill: 28, // Requirement for Milestone 2
      faciCompletion: 12, // Requirement for Milestone 2
    },
  };
  "Data:", case2.faciCounts;
  let bonus2 = PopupUIService.calculateFacilitatorBonusPoints(case2.faciCounts);
  `Expected: 10 points (2+8), Actual: ${bonus2} points`;
  ("");

  // Test Case 3: Almost complete Milestone 1 (missing 1 game)
  ("📍 TEST CASE 3: Almost Milestone 1 (missing 1 game)");
  const case3 = {
    faciCounts: {
      faciGame: 5, // 1 short for Milestone 1 (need 6)
      faciTrivia: 5, // Complete for Milestone 1
      faciSkill: 14, // Complete for Milestone 1
      faciCompletion: 6, // Complete for Milestone 1
    },
  };
  "Data:", case3.faciCounts;
  let bonus3 = PopupUIService.calculateFacilitatorBonusPoints(case3.faciCounts);
<<<<<<< HEAD
  `Expected: 0 points (not complete), Actual: ${bonus3} points`;
  ("");

  ("💡 Progressive Logic Explanation:");
  ("   ✅ Milestone 1 (6/5/14/6): +2 points");
  ("   ✅ Milestone 2 (8/6/28/12): +2+8 = 10 points total");
  ("   ✅ Milestone 3 (10/7/38/18): +2+8+15 = 25 points total");
  ("   ✅ Ultimate (12/8/52/24): +2+8+15+25 = 50 points total");
  ("");
  ("🔍 Current Logic: Each milestone checked INDEPENDENTLY");
  ("   If you have 8/6/28/12, you get bonus for BOTH Milestone 1 AND 2");
=======
  console.log(`Expected: 0 points (not complete), Actual: ${bonus3} points`);
  console.log("");

  console.log("💡 Progressive Logic Explanation:");
  console.log("   ✅ Milestone 1 (6/5/14/6): +2 points");
  console.log("   ✅ Milestone 2 (8/6/28/12): +2+8 = 10 points total");
  console.log("   ✅ Milestone 3 (10/7/38/18): +2+8+15 = 25 points total");
  console.log("   ✅ Ultimate (12/8/52/24): +2+8+15+25 = 50 points total");
  console.log("");
  console.log("🔍 Current Logic: Each milestone checked INDEPENDENTLY");
  console.log(
    "   If you have 8/6/28/12, you get bonus for BOTH Milestone 1 AND 2",
  );
>>>>>>> 0fb6c31f
};

// CRITICAL: Test function for user's EXACT issue (11/12 games = shouldn't get 25 points)
(window as any).testUserExactIssue = function () {
<<<<<<< HEAD
  ("🚨 TESTING USER'S EXACT ISSUE:");
  ("User reported: 11/12 games but getting 25 points Ultimate milestone");
  ("Expected: Should get 0 points because games 11 < 12 required");
  ("");
=======
  console.log("🚨 TESTING USER'S EXACT ISSUE:");
  console.log(
    "User reported: 11/12 games but getting 25 points Ultimate milestone",
  );
  console.log("Expected: Should get 0 points because games 11 < 12 required");
  console.log("");
>>>>>>> 0fb6c31f

  const problemData = {
    faciCounts: {
      faciGame: 11, // 11 < 12 = FALSE ❌
      faciTrivia: 8, // 8 >= 8 = TRUE ✅
      faciSkill: 52, // 52 >= 52 = TRUE ✅
      faciCompletion: 24, // 24 >= 24 = TRUE ✅
    },
  };

<<<<<<< HEAD
  "Problem Data:", problemData.faciCounts;
  ("Ultimate Requirements: {games: 12, trivia: 8, skills: 52, labfree: 24}");
  ("");

  // Test each requirement manually
  ("Manual Check:");
  `  games: ${problemData.faciCounts.faciGame} >= 12 = ${
    problemData.faciCounts.faciGame >= 12
  } ❌`;
  `  trivia: ${problemData.faciCounts.faciTrivia} >= 8 = ${
    problemData.faciCounts.faciTrivia >= 8
  } ✅`;
  `  skills: ${problemData.faciCounts.faciSkill} >= 52 = ${
    problemData.faciCounts.faciSkill >= 52
  } ✅`;
  `  labfree: ${problemData.faciCounts.faciCompletion} >= 24 = ${
    problemData.faciCounts.faciCompletion >= 24
  } ✅`;
  ("");
=======
  console.log("Problem Data:", problemData.faciCounts);
  console.log(
    "Ultimate Requirements: {games: 12, trivia: 8, skills: 52, labfree: 24}",
  );
  console.log("");

  // Test each requirement manually
  console.log("Manual Check:");
  console.log(
    `  games: ${problemData.faciCounts.faciGame} >= 12 = ${
      problemData.faciCounts.faciGame >= 12
    } ❌`,
  );
  console.log(
    `  trivia: ${problemData.faciCounts.faciTrivia} >= 8 = ${
      problemData.faciCounts.faciTrivia >= 8
    } ✅`,
  );
  console.log(
    `  skills: ${problemData.faciCounts.faciSkill} >= 52 = ${
      problemData.faciCounts.faciSkill >= 52
    } ✅`,
  );
  console.log(
    `  labfree: ${problemData.faciCounts.faciCompletion} >= 24 = ${
      problemData.faciCounts.faciCompletion >= 24
    } ✅`,
  );
  console.log("");
>>>>>>> 0fb6c31f

  // Should be FALSE because games requirement not met
  const shouldBeCompleted =
    problemData.faciCounts.faciGame >= 12 &&
    problemData.faciCounts.faciTrivia >= 8 &&
    problemData.faciCounts.faciSkill >= 52 &&
    problemData.faciCounts.faciCompletion >= 24;
<<<<<<< HEAD
  `Manual isCompleted calculation: ${shouldBeCompleted} (should be FALSE)`;
  ("");
=======
  console.log(
    `Manual isCompleted calculation: ${shouldBeCompleted} (should be FALSE)`,
  );
  console.log("");
>>>>>>> 0fb6c31f

  // Now test actual function
  const actualBonus = PopupUIService.calculateFacilitatorBonusPoints(
    problemData.faciCounts,
  );
  `ACTUAL FUNCTION RESULT: ${actualBonus} points`;
  ("");

  if (actualBonus === 0) {
<<<<<<< HEAD
    ("✅ CORRECT! Function working properly - no bonus for incomplete milestone");
  } else {
    ("❌ BUG FOUND! Function incorrectly awarding bonus points");
    ("   Check console logs above to see which milestone is incorrectly passing");
  }

  ("");
  ("🔍 If bug found, check:");
  ("   1. Are requirements correct in MILESTONE_REQUIREMENTS?");
  ("   2. Is the actual test data different from what user reported?");
  ("   3. Is there a logic error in calculateFacilitatorBonusPoints?");
  ("");
  ("💡 IMPORTANT: 25 points might be CORRECT if user completed Milestone 1+2+3:");
  ("   Milestone 1 (6/5/14/6): +2 points ✅");
  ("   Milestone 2 (8/6/28/12): +8 points ✅");
  ("   Milestone 3 (10/7/38/18): +15 points ✅");
  ("   Ultimate (12/8/52/24): +0 points ❌ (games 11 < 12)");
  ("   Total: 2+8+15 = 25 points");
=======
    console.log(
      "✅ CORRECT! Function working properly - no bonus for incomplete milestone",
    );
  } else {
    console.log("❌ BUG FOUND! Function incorrectly awarding bonus points");
    console.log(
      "   Check console logs above to see which milestone is incorrectly passing",
    );
  }

  console.log("");
  console.log("🔍 If bug found, check:");
  console.log("   1. Are requirements correct in MILESTONE_REQUIREMENTS?");
  console.log(
    "   2. Is the actual test data different from what user reported?",
  );
  console.log(
    "   3. Is there a logic error in calculateFacilitatorBonusPoints?",
  );
  console.log("");
  console.log(
    "💡 IMPORTANT: 25 points might be CORRECT if user completed Milestone 1+2+3:",
  );
  console.log("   Milestone 1 (6/5/14/6): +2 points ✅");
  console.log("   Milestone 2 (8/6/28/12): +8 points ✅");
  console.log("   Milestone 3 (10/7/38/18): +15 points ✅");
  console.log("   Ultimate (12/8/52/24): +0 points ❌ (games 11 < 12)");
  console.log("   Total: 2+8+15 = 25 points");
>>>>>>> 0fb6c31f
};

/**
 * Test milestone bonus breakdown display (run in console)
 */
function testMilestoneBreakdown() {
  ("🧪 Testing Milestone Bonus Breakdown (NEW LOGIC)...");

  // Test case: User with 11/12 games
  const testData = {
    faciCounts: {
      faciGame: 11, // 11/12 games (not ultimate yet)
      faciTrivia: 8, // 8/8 trivia (completed all)
      faciSkill: 52, // 52/52 skills (completed all)
      faciCompletion: 24, // 24/24 lab-free (completed all)
    },
  };

  "📊 Test Data:", testData.faciCounts;

  // Calculate breakdown
  const breakdown = PopupUIService.calculateMilestoneBonusBreakdown(
    testData.faciCounts,
  );
  "💰 Bonus Breakdown:", breakdown;

  // NEW LOGIC: Only highest milestone gets points
  ("📋 Expected Breakdown (NEW LOGIC):");
  ("  Milestone 1: +0 points (superseded by higher milestone)");
  ("  Milestone 2: +0 points (superseded by higher milestone)");
  ("  Milestone 3: +15 points ✅ (HIGHEST COMPLETED)");
  ("  Ultimate: +0 points (11/12 games - not completed)");
  ("  Total: +15 points (only highest milestone counts)");

  // Update UI
  PopupUIService.updateMilestoneData(testData.faciCounts);

  ("✅ Breakdown UI updated!");
  ("👀 Check the 'Points Breakdown' card for detailed display");
}

/**
 * Test countdown display (run in console)
 */
function testCountdown() {
  ("🧪 Testing Facilitator Countdown...");

  // Force show milestone section
  const milestoneSection = document.querySelector("#milestones-section");
  if (milestoneSection) {
    milestoneSection.classList.remove("hidden");
    ("✅ Milestone section shown");
  } else {
    ("❌ Milestone section not found");
    return;
  }

  // Start countdown
  PopupUIService.startFacilitatorCountdown();
  ("✅ Countdown started");

  // Check if countdown elements exist
  const countdownElements = [
    "#countdown-days",
    "#countdown-hours",
    "#countdown-minutes",
    "#countdown-seconds",
  ];

  countdownElements.forEach((selector) => {
    const element = document.querySelector(selector);
    if (element) {
      `✅ ${selector} found:`, element.textContent;
    } else {
      `❌ ${selector} not found`;
    }
  });
}

/**
 * Force show countdown for testing (run in console)
 */
function showCountdown() {
  ("🧪 Force showing countdown...");

  // Force show milestone section
  const milestoneSection = document.querySelector("#milestones-section");
  if (milestoneSection) {
    milestoneSection.classList.remove("hidden");
    ("✅ Milestone section shown");
  } else {
    ("❌ Milestone section not found");
    return;
  }

  // Start countdown
  PopupUIService.startFacilitatorCountdown();
  ("✅ Countdown started");

  ("👀 Check the popup for countdown display");
}

export default PopupUIService;<|MERGE_RESOLUTION|>--- conflicted
+++ resolved
@@ -571,16 +571,6 @@
       },
     );
 
-<<<<<<< HEAD
-    `💰 BONUS CALCULATION SUMMARY:`;
-    `   Highest Completed Milestone: ${
-      highestCompletedMilestone === 4
-        ? "Ultimate"
-        : highestCompletedMilestone || "None"
-    }`;
-    `   Total Facilitator Bonus Points: ${highestBonusPoints}`;
-    `   Logic: Only award points for the HIGHEST milestone reached`;
-=======
     console.log(`💰 BONUS CALCULATION SUMMARY:`);
     console.log(
       `   Highest Completed Milestone: ${
@@ -593,7 +583,6 @@
     console.log(
       `   Logic: Only award points for the HIGHEST milestone reached`,
     );
->>>>>>> 0fb6c31f
 
     return highestBonusPoints;
   },
@@ -1033,13 +1022,9 @@
 
       // Log first update only
       if (!countdownLogged) {
-<<<<<<< HEAD
-        `⏱️ Time remaining: ${formattedDays}d ${formattedHours}h ${formattedMinutes}m ${formattedSeconds}s`;
-=======
         console.log(
           `⏱️ Time remaining: ${formattedDays}d ${formattedHours}h ${formattedMinutes}m ${formattedSeconds}s`,
         );
->>>>>>> 0fb6c31f
         countdownLogged = true;
       }
     };
@@ -1129,7 +1114,6 @@
   const bonusPoints = PopupUIService.calculateFacilitatorBonusPoints(
     testData.faciCounts,
   );
-<<<<<<< HEAD
   ("🎯 Facilitator Bonus Breakdown:");
   ("  - Milestone 1: +2 points ✅");
   ("  - Milestone 2: +8 points ✅");
@@ -1137,19 +1121,9 @@
   ("  - Ultimate: +25 points ✅");
   `  📊 Total bonus: ${bonusPoints} points`;
 
-  ("✅ All milestones completed! Bonus will be added to arcade total.");
-=======
-  console.log("🎯 Facilitator Bonus Breakdown:");
-  console.log("  - Milestone 1: +2 points ✅");
-  console.log("  - Milestone 2: +8 points ✅");
-  console.log("  - Milestone 3: +15 points ✅");
-  console.log("  - Ultimate: +25 points ✅");
-  console.log(`  📊 Total bonus: ${bonusPoints} points`);
-
   console.log(
     "✅ All milestones completed! Bonus will be added to arcade total.",
   );
->>>>>>> 0fb6c31f
 };
 
 // Test function for partial completion
@@ -1198,16 +1172,6 @@
   const bonusPoints = PopupUIService.calculateFacilitatorBonusPoints(
     testData.faciCounts,
   );
-<<<<<<< HEAD
-  ("🎯 Facilitator Bonus Breakdown:");
-  ("  - Milestone 1: +2 points ❌ (need 6 games, 5 trivia, 14 skills, 6 labfree)");
-  ("  - Milestone 2: +8 points ❌");
-  ("  - Milestone 3: +15 points ❌");
-  ("  - Ultimate: +25 points ❌");
-  `  📊 Total bonus: ${bonusPoints} points (should be 0)`;
-
-  ("❌ No milestones completed! No bonus points awarded.");
-=======
   console.log("🎯 Facilitator Bonus Breakdown:");
   console.log(
     "  - Milestone 1: +2 points ❌ (need 6 games, 5 trivia, 14 skills, 6 labfree)",
@@ -1217,8 +1181,7 @@
   console.log("  - Ultimate: +25 points ❌");
   console.log(`  📊 Total bonus: ${bonusPoints} points (should be 0)`);
 
-  console.log("❌ No milestones completed! No bonus points awarded.");
->>>>>>> 0fb6c31f
+  ("❌ No milestones completed! No bonus points awarded.");
 };
 
 // Test function for user's specific case (11/12 games)
@@ -1232,19 +1195,12 @@
     },
   };
 
-<<<<<<< HEAD
-  ("🔍 Testing User's Specific Case:");
-  "Data:", testData.faciCounts;
-  ("Ultimate Requirements: games: 12, trivia: 8, skills: 52, labfree: 24");
-  ("");
-=======
   console.log("🔍 Testing User's Specific Case:");
   console.log("Data:", testData.faciCounts);
   console.log(
     "Ultimate Requirements: games: 12, trivia: 8, skills: 52, labfree: 24",
   );
   console.log("");
->>>>>>> 0fb6c31f
 
   PopupUIService.updateMilestoneData(testData.faciCounts);
 
@@ -1263,152 +1219,9 @@
   if (bonusPoints === 0) {
     ("✅ CORRECT! No bonus awarded until ALL requirements met.");
   } else {
-<<<<<<< HEAD
-    ("❌ ERROR! Bonus should be 0 because games requirement not met.");
-  }
-};
-
-// Test functions for remote countdown toggle
-(window as any).testCountdownToggle = async function () {
-  ("🧪 Testing Remote Countdown Toggle...");
-
-  try {
-    const firebaseService = (await import("./firebaseService")).default;
-
-    // Get current state
-    const currentConfig = firebaseService.getCountdownConfig();
-    "📊 Current countdown config:", currentConfig;
-
-    // Test refresh
-    ("🔄 Testing config refresh...");
-    const refreshed = await PopupUIService.refreshCountdownConfig();
-    `✅ Config refresh result: ${refreshed ? "Changed" : "No changes"}`;
-  } catch (error) {
-    console.error("❌ Error testing countdown toggle:", error);
-  }
-};
-
-// Test function to override countdown state locally
-(window as any).testCountdownOverride = async function (enabled = false) {
-  `🔧 Testing countdown override: ${enabled}`;
-
-  try {
-    const firebaseService = (await import("./firebaseService")).default;
-
-    // Set override
-    firebaseService.setCountdownEnabledOverride(enabled);
-
-    // Restart countdown with override
-    await PopupUIService.startFacilitatorCountdown();
-
-    `✅ Countdown override applied: ${enabled}`;
-  } catch (error) {
-    console.error("❌ Error applying countdown override:", error);
-  }
-};
-
-// Test function to remove countdown override
-(window as any).testCountdownOverrideReset = async function () {
-  ("🔧 Resetting countdown override...");
-
-  try {
-    const firebaseService = (await import("./firebaseService")).default;
-
-    // Remove override
-    firebaseService.setCountdownEnabledOverride(null);
-
-    // Restart countdown without override
-    await PopupUIService.startFacilitatorCountdown();
-
-    ("✅ Countdown override reset");
-  } catch (error) {
-    console.error("❌ Error resetting countdown override:", error);
-  }
-};
-
-// Test function to start configuration monitor
-(window as any).testCountdownMonitor = function () {
-  ("🔄 Starting countdown configuration monitor...");
-  PopupUIService.startCountdownConfigMonitor();
-  ("✅ Monitor started - will check for changes every 5 minutes");
-};
-
-// Debug function to check Remote Config values
-(window as any).debugRemoteConfig = async function () {
-  ("🔍 Debugging Remote Config...");
-
-  try {
-    const firebaseService = (await import("./firebaseService")).default;
-
-    // Initialize if needed
-    if (!firebaseService.isInitialized()) {
-      ("🔄 Initializing Firebase...");
-      await firebaseService.initialize();
-    }
-
-    // Force fetch latest config
-    ("🔄 Fetching latest Remote Config...");
-    await firebaseService.fetchConfig();
-
-    // Debug all values
-    await firebaseService.debugRemoteConfig();
-  } catch (error) {
-    console.error("❌ Error debugging Remote Config:", error);
-  }
-};
-
-// Force restart countdown with fresh Remote Config
-(window as any).forceRestartCountdown = async function () {
-  ("🔄 Force restarting countdown...");
-
-  try {
-    const firebaseService = (await import("./firebaseService")).default;
-
-    // Clear any existing timers
-    PopupUIService.clearExistingCountdownTimers();
-
-    // Force refresh Remote Config
-    await firebaseService.fetchConfig();
-
-    // Restart countdown
-    await PopupUIService.startFacilitatorCountdown();
-
-    ("✅ Countdown force restarted");
-  } catch (error) {
-    console.error("❌ Error force restarting countdown:", error);
-  }
-};
-
-// Test countdown enable/disable functionality
-(window as any).testCountdownToggle = async function () {
-  ("🔍 Testing countdown toggle functionality...");
-
-  try {
-    const firebaseService = (await import("./firebaseService")).default;
-
-    // Initialize if needed
-    if (!firebaseService.isInitialized()) {
-      await firebaseService.initialize();
-    }
-
-    // Force refresh config
-    await firebaseService.fetchConfig();
-
-    ("📊 Current Countdown Settings:");
-    "  - Countdown Enabled:", firebaseService.isCountdownEnabled();
-    "  - Countdown Deadline:", firebaseService.getCountdownDeadline();
-
-    // Test countdown restart
-    await PopupUIService.startFacilitatorCountdown();
-
-    ("✅ Countdown toggle tested and applied");
-  } catch (error) {
-    console.error("❌ Error testing countdown toggle:", error);
-=======
     console.log(
       "❌ ERROR! Bonus should be 0 because games requirement not met.",
     );
->>>>>>> 0fb6c31f
   }
 };
 
@@ -1423,19 +1236,12 @@
     },
   };
 
-<<<<<<< HEAD
-  ("🧮 Testing Different Progress Calculation Methods:");
-  "Data:", testData.faciCounts;
-  ("Ultimate Requirements: games: 12, trivia: 8, skills: 52, labfree: 24");
-  ("");
-=======
   console.log("🧮 Testing Different Progress Calculation Methods:");
   console.log("Data:", testData.faciCounts);
   console.log(
     "Ultimate Requirements: games: 12, trivia: 8, skills: 52, labfree: 24",
   );
   console.log("");
->>>>>>> 0fb6c31f
 
   const requirements = { games: 12, trivia: 8, skills: 52, labfree: 24 };
   const current = {
@@ -1495,15 +1301,10 @@
   };
   "Data:", case1.faciCounts;
   let bonus1 = PopupUIService.calculateFacilitatorBonusPoints(case1.faciCounts);
-<<<<<<< HEAD
-  `Expected: 2 points (only Milestone 1), Actual: ${bonus1} points`;
-  ("");
-=======
   console.log(
     `Expected: 2 points (only Milestone 1), Actual: ${bonus1} points`,
   );
   console.log("");
->>>>>>> 0fb6c31f
 
   // Test Case 2: Milestone 1 + 2 completed
   ("📍 TEST CASE 2: Milestone 1 + 2 should be completed");
@@ -1532,21 +1333,8 @@
   };
   "Data:", case3.faciCounts;
   let bonus3 = PopupUIService.calculateFacilitatorBonusPoints(case3.faciCounts);
-<<<<<<< HEAD
   `Expected: 0 points (not complete), Actual: ${bonus3} points`;
   ("");
-
-  ("💡 Progressive Logic Explanation:");
-  ("   ✅ Milestone 1 (6/5/14/6): +2 points");
-  ("   ✅ Milestone 2 (8/6/28/12): +2+8 = 10 points total");
-  ("   ✅ Milestone 3 (10/7/38/18): +2+8+15 = 25 points total");
-  ("   ✅ Ultimate (12/8/52/24): +2+8+15+25 = 50 points total");
-  ("");
-  ("🔍 Current Logic: Each milestone checked INDEPENDENTLY");
-  ("   If you have 8/6/28/12, you get bonus for BOTH Milestone 1 AND 2");
-=======
-  console.log(`Expected: 0 points (not complete), Actual: ${bonus3} points`);
-  console.log("");
 
   console.log("💡 Progressive Logic Explanation:");
   console.log("   ✅ Milestone 1 (6/5/14/6): +2 points");
@@ -1558,24 +1346,16 @@
   console.log(
     "   If you have 8/6/28/12, you get bonus for BOTH Milestone 1 AND 2",
   );
->>>>>>> 0fb6c31f
 };
 
 // CRITICAL: Test function for user's EXACT issue (11/12 games = shouldn't get 25 points)
 (window as any).testUserExactIssue = function () {
-<<<<<<< HEAD
-  ("🚨 TESTING USER'S EXACT ISSUE:");
-  ("User reported: 11/12 games but getting 25 points Ultimate milestone");
-  ("Expected: Should get 0 points because games 11 < 12 required");
-  ("");
-=======
   console.log("🚨 TESTING USER'S EXACT ISSUE:");
   console.log(
     "User reported: 11/12 games but getting 25 points Ultimate milestone",
   );
   console.log("Expected: Should get 0 points because games 11 < 12 required");
   console.log("");
->>>>>>> 0fb6c31f
 
   const problemData = {
     faciCounts: {
@@ -1586,27 +1366,6 @@
     },
   };
 
-<<<<<<< HEAD
-  "Problem Data:", problemData.faciCounts;
-  ("Ultimate Requirements: {games: 12, trivia: 8, skills: 52, labfree: 24}");
-  ("");
-
-  // Test each requirement manually
-  ("Manual Check:");
-  `  games: ${problemData.faciCounts.faciGame} >= 12 = ${
-    problemData.faciCounts.faciGame >= 12
-  } ❌`;
-  `  trivia: ${problemData.faciCounts.faciTrivia} >= 8 = ${
-    problemData.faciCounts.faciTrivia >= 8
-  } ✅`;
-  `  skills: ${problemData.faciCounts.faciSkill} >= 52 = ${
-    problemData.faciCounts.faciSkill >= 52
-  } ✅`;
-  `  labfree: ${problemData.faciCounts.faciCompletion} >= 24 = ${
-    problemData.faciCounts.faciCompletion >= 24
-  } ✅`;
-  ("");
-=======
   console.log("Problem Data:", problemData.faciCounts);
   console.log(
     "Ultimate Requirements: {games: 12, trivia: 8, skills: 52, labfree: 24}",
@@ -1636,7 +1395,6 @@
     } ✅`,
   );
   console.log("");
->>>>>>> 0fb6c31f
 
   // Should be FALSE because games requirement not met
   const shouldBeCompleted =
@@ -1644,15 +1402,10 @@
     problemData.faciCounts.faciTrivia >= 8 &&
     problemData.faciCounts.faciSkill >= 52 &&
     problemData.faciCounts.faciCompletion >= 24;
-<<<<<<< HEAD
-  `Manual isCompleted calculation: ${shouldBeCompleted} (should be FALSE)`;
-  ("");
-=======
   console.log(
     `Manual isCompleted calculation: ${shouldBeCompleted} (should be FALSE)`,
   );
   console.log("");
->>>>>>> 0fb6c31f
 
   // Now test actual function
   const actualBonus = PopupUIService.calculateFacilitatorBonusPoints(
@@ -1662,26 +1415,6 @@
   ("");
 
   if (actualBonus === 0) {
-<<<<<<< HEAD
-    ("✅ CORRECT! Function working properly - no bonus for incomplete milestone");
-  } else {
-    ("❌ BUG FOUND! Function incorrectly awarding bonus points");
-    ("   Check console logs above to see which milestone is incorrectly passing");
-  }
-
-  ("");
-  ("🔍 If bug found, check:");
-  ("   1. Are requirements correct in MILESTONE_REQUIREMENTS?");
-  ("   2. Is the actual test data different from what user reported?");
-  ("   3. Is there a logic error in calculateFacilitatorBonusPoints?");
-  ("");
-  ("💡 IMPORTANT: 25 points might be CORRECT if user completed Milestone 1+2+3:");
-  ("   Milestone 1 (6/5/14/6): +2 points ✅");
-  ("   Milestone 2 (8/6/28/12): +8 points ✅");
-  ("   Milestone 3 (10/7/38/18): +15 points ✅");
-  ("   Ultimate (12/8/52/24): +0 points ❌ (games 11 < 12)");
-  ("   Total: 2+8+15 = 25 points");
-=======
     console.log(
       "✅ CORRECT! Function working properly - no bonus for incomplete milestone",
     );
@@ -1710,7 +1443,6 @@
   console.log("   Milestone 3 (10/7/38/18): +15 points ✅");
   console.log("   Ultimate (12/8/52/24): +0 points ❌ (games 11 < 12)");
   console.log("   Total: 2+8+15 = 25 points");
->>>>>>> 0fb6c31f
 };
 
 /**
