--- conflicted
+++ resolved
@@ -34,16 +34,24 @@
     skills: faciSkill,
     labfree: faciCompletion,
   };
+  const {
+    faciGame = 0,
+    faciTrivia = 0,
+    faciSkill = 0,
+    faciCompletion = 0,
+  } = faciCounts;
+  const current = {
+    games: faciGame,
+    trivia: faciTrivia,
+    skills: faciSkill,
+    labfree: faciCompletion,
+  };
 
   let highestCompletedMilestone = 0;
   let highestBonusPoints = 0;
 
   for (const [milestone, requirements] of Object.entries(
-<<<<<<< HEAD
     FACILITATOR_MILESTONE_REQUIREMENTS
-=======
-    FACILITATOR_MILESTONE_REQUIREMENTS,
->>>>>>> e2647a09
   )) {
     const isCompleted =
       current.games >= requirements.games &&
@@ -52,6 +60,10 @@
       current.labfree >= requirements.labfree;
 
     if (isCompleted) {
+      const points =
+        FACILITATOR_MILESTONE_POINTS[
+          milestone as keyof typeof FACILITATOR_MILESTONE_POINTS
+        ] || 0;
       const points =
         FACILITATOR_MILESTONE_POINTS[
           milestone as keyof typeof FACILITATOR_MILESTONE_POINTS
@@ -74,8 +86,25 @@
       total: 0,
       highestCompleted: 0,
     };
+    return {
+      milestones: { 1: 0, 2: 0, 3: 0, ultimate: 0 },
+      total: 0,
+      highestCompleted: 0,
+    };
   }
 
+  const {
+    faciGame = 0,
+    faciTrivia = 0,
+    faciSkill = 0,
+    faciCompletion = 0,
+  } = faciCounts;
+  const current = {
+    games: faciGame,
+    trivia: faciTrivia,
+    skills: faciSkill,
+    labfree: faciCompletion,
+  };
   const {
     faciGame = 0,
     faciTrivia = 0,
@@ -95,15 +124,17 @@
     3: 0,
     ultimate: 0,
   };
+  const milestoneBonus: Record<string, number> = {
+    1: 0,
+    2: 0,
+    3: 0,
+    ultimate: 0,
+  };
   let highestCompletedMilestone = 0;
   let highestBonusPoints = 0;
 
   for (const [milestone, requirements] of Object.entries(
-<<<<<<< HEAD
     FACILITATOR_MILESTONE_REQUIREMENTS
-=======
-    FACILITATOR_MILESTONE_REQUIREMENTS,
->>>>>>> e2647a09
   )) {
     const isCompleted =
       current.games >= requirements.games &&
@@ -112,6 +143,10 @@
       current.labfree >= requirements.labfree;
 
     if (isCompleted) {
+      const points =
+        FACILITATOR_MILESTONE_POINTS[
+          milestone as keyof typeof FACILITATOR_MILESTONE_POINTS
+        ] || 0;
       const points =
         FACILITATOR_MILESTONE_POINTS[
           milestone as keyof typeof FACILITATOR_MILESTONE_POINTS
@@ -133,4 +168,9 @@
     total: highestBonusPoints,
     highestCompleted: highestCompletedMilestone,
   };
+  return {
+    milestones: milestoneBonus,
+    total: highestBonusPoints,
+    highestCompleted: highestCompletedMilestone,
+  };
 }