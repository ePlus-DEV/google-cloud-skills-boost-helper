import ArcadeApiService from "./arcadeApiService";
import StorageService from "./storageService";
import AccountService from "./accountService";
import PopupUIService from "./popupUIService";
import MarkdownService from "./markdownService";
import TourService from "./tourService";
import { MARKDOWN_CONFIG } from "../utils/config";
import type { ArcadeData, Account } from "../types";

/**
 * Service to handle options page functionality
 */
const OptionsService = {
  /**
   * Initialize options page
   */
  async initialize(): Promise<void> {
    // Initialize migration first
    await StorageService.initializeMigration();

    OptionsService.setupEventListeners();
    OptionsService.setupVersion();
    OptionsService.setupI18n();
    await OptionsService.initializeAccountManagement();
    await OptionsService.loadExistingData();
    await OptionsService.loadSearchFeatureSetting();
    await OptionsService.initializeMarkdown();

    // Check if we should show the tour for first-time users
    await OptionsService.initializeTour();
  },

  /**
   * Initialize tour functionality
   */
  async initializeTour(): Promise<void> {
    const shouldShowTour = await TourService.shouldShowTour();
    const accounts = await AccountService.getAllAccounts();

    // If no accounts exist and user hasn't seen tour, show it automatically
    if (accounts.length === 0 && shouldShowTour) {
      // Wait a bit for page to fully load
      setTimeout(() => {
        TourService.startAccountCreationTour();
        TourService.markTourCompleted();
      }, 1500);
    }
  },

  /**
   * Initialize account management UI
   */
  async initializeAccountManagement(): Promise<void> {
    await this.loadAccounts();
    this.setupAccountEventListeners();
  },

  /**
   * Load and display accounts as cards
   */
  async loadAccounts(): Promise<void> {
    const accountsList = document.getElementById("accounts-list");
    const noAccountsMessage = document.getElementById("no-accounts-message");

    if (!accountsList) return;

    // Load accounts
    const accounts = await AccountService.getAllAccounts();
    const activeAccount = await AccountService.getActiveAccount();

    // Clear existing account cards (keep no-accounts message)
    const existingCards = accountsList.querySelectorAll(".account-card");
    existingCards.forEach((card) => card.remove());

    if (accounts.length === 0) {
      // Show no accounts message
      if (noAccountsMessage) {
        noAccountsMessage.classList.remove("hidden");
      }
    } else {
      // Hide no accounts message
      if (noAccountsMessage) {
        noAccountsMessage.classList.add("hidden");
      }

      // Create account cards
      accounts.forEach((account) => {
        const isActive = activeAccount?.id === account.id;
        const accountCard = this.createAccountCard(account, isActive);
        accountsList.appendChild(accountCard);
      });
    }
  },

  /**
   * Create account card element
   */
  createAccountCard(account: Account, isActive: boolean): HTMLElement {
    const card = document.createElement("div");
    card.className = `account-card bg-white rounded-lg border-2 transition-all duration-200 hover:shadow-md ${
      isActive
        ? "border-indigo-500 bg-gradient-to-r from-indigo-50 to-purple-50"
        : "border-gray-200 hover:border-gray-300"
    }`;
    card.dataset.accountId = account.id;

    const userDetail = account.arcadeData
      ? this.extractUserDetails(account.arcadeData)
      : null;
    const avatarSrc = userDetail?.profileImage || "";
    const displayName = account.name;
    const nickname = account.nickname;
    const arcadePoints = account.arcadeData?.arcadePoints?.totalPoints || 0;

    card.innerHTML = `
      <div class="p-4">
        <div class="flex items-center justify-between">
          <div class="flex items-center space-x-3 flex-1 min-w-0">
            ${
              avatarSrc
                ? `<img src="${avatarSrc}" alt="Avatar" class="w-12 h-12 rounded-full border-2 border-white shadow-sm">`
                : `<div class="w-12 h-12 rounded-full bg-gradient-to-br from-indigo-500 to-purple-600 flex items-center justify-center text-white font-bold text-lg">${displayName
                    .charAt(0)
                    .toUpperCase()}</div>`
            }
            
            <div class="flex-1 min-w-0">
              <div class="flex items-center space-x-2">
                <h4 class="text-lg font-semibold text-gray-900 truncate">${displayName}</h4>
                ${
                  isActive
                    ? '<span class="inline-flex items-center px-2 py-1 rounded-full text-xs font-medium bg-indigo-100 text-indigo-800"><i class="fa-solid fa-check mr-1"></i>Active</span>'
                    : ""
                }
              </div>
              
              ${
                nickname
                  ? `<p class="text-sm text-gray-500 truncate">Nickname: ${nickname}</p>`
                  : ""
              }
              
              <div class="flex items-center space-x-4 mt-2">
                <span class="text-sm text-gray-600">
                  <i class="fa-solid fa-trophy text-yellow-500 mr-1"></i>
                  ${arcadePoints.toLocaleString()} points
                </span>
                <span class="text-xs text-gray-400">
                  Updated: ${new Date(account.lastUsed).toLocaleDateString(
                    "en-US",
                  )}
                </span>
              </div>
            </div>
          </div>

          <div class="flex items-center space-x-2 ml-3">
            ${
              !isActive
                ? `<button class="switch-account-btn bg-indigo-500 hover:bg-indigo-600 text-white px-3 py-2 rounded-lg text-sm font-medium transition duration-200" data-account-id="${account.id}" title="Set as default account">
                <i class="fa-solid fa-star mr-1"></i>
              </button>`
                : ""
            }
            
            <button class="update-account-btn text-green-600 hover:text-green-800 p-2 rounded-lg hover:bg-green-50 transition duration-200" data-account-id="${
              account.id
            }" title="Update account">
              <i class="fa-solid fa-sync-alt"></i>
            </button>

            <button class="view-profile-btn text-purple-600 hover:text-purple-800 p-2 rounded-lg hover:bg-purple-50 transition duration-200" data-account-id="${
              account.id
            }" title="View public profile">
              <i class="fa-solid fa-eye"></i>
            </button>
            
            <button class="edit-account-btn text-blue-600 hover:text-blue-800 p-2 rounded-lg hover:bg-blue-50 transition duration-200" data-account-id="${
              account.id
            }" title="Edit account">
              <i class="fa-solid fa-edit"></i>
            </button>
            
            <button class="delete-account-btn text-red-600 hover:text-red-800 p-2 rounded-lg hover:bg-red-50 transition duration-200" data-account-id="${
              account.id
            }" title="Delete account">
              <i class="fa-solid fa-trash"></i>
            </button>
          </div>
        </div>
      </div>
    `;

    return card;
  },

  /**
   * Switch to a different account
   */
  async switchAccount(accountId: string): Promise<void> {
    try {
      await AccountService.setActiveAccount(accountId);

      // Reload accounts to update UI
      await this.loadAccounts();

      // Show success message
      this.showMessage("Switched account successfully!", "success");
    } catch (error) {
      console.error("Error switching account:", error);
      this.showMessage("Error switching account", "error");
    }
  },

  /**
   * Handle updating account data
   */
  async handleUpdateAccount(accountId: string): Promise<void> {
    try {
      const account = await AccountService.getAccountById(accountId);
      if (!account) {
        this.showMessage("Account not found", "error");
        return;
      }

      // Show loading message
      this.showMessage("Updating account data...", "success");

      // Fetch fresh data from API
      const arcadeData = await ArcadeApiService.fetchArcadeData(
        account.profileUrl,
      );

      if (arcadeData) {
        // Update account with new data
        const updatedAccount = {
          ...account,
          arcadeData,
          lastUsed: new Date().toISOString(),
        };

        // Update name if it changed in the API
        const userDetail = this.extractUserDetails(arcadeData);
        if (userDetail?.userName && userDetail.userName !== account.name) {
          updatedAccount.name = userDetail.userName;
        }

        await AccountService.updateAccount(updatedAccount.id, updatedAccount);

        // Reload accounts to show updated data
        await this.loadAccounts();

        this.showMessage("Account data updated successfully!", "success");
      } else {
        this.showMessage("Could not fetch data from API", "error");
      }
    } catch (error) {
      console.error("Error updating account:", error);
      this.showMessage("Error updating account", "error");
    }
  },

  /**
   * Handle viewing account profile
   */
  async handleViewProfile(accountId: string): Promise<void> {
    try {
      const account = await AccountService.getAccountById(accountId);
      if (!account || !account.profileUrl) {
        this.showMessage("Profile URL not found for this account", "error");
        return;
      }

      // Open profile URL in new tab
      window.open(account.profileUrl, "_blank", "noopener,noreferrer");
    } catch (error) {
      console.error("Error viewing profile:", error);
      this.showMessage("Error opening profile", "error");
    }
  },

  /**
   * Handle viewing active account profile
   */
  async handleViewActiveProfile(): Promise<void> {
    try {
      const activeAccount = await AccountService.getActiveAccount();
      if (!activeAccount || !activeAccount.profileUrl) {
        this.showMessage("No active account or profile URL found", "error");
        return;
      }

      // Open profile URL in new tab
      window.open(activeAccount.profileUrl, "_blank", "noopener,noreferrer");
    } catch (error) {
      console.error("Error viewing active profile:", error);
      this.showMessage("Error opening profile", "error");
    }
  },

  /**
   * Setup account-related event listeners
   */
  setupAccountEventListeners(): void {
    // Use event delegation for account cards
    const accountsList = document.getElementById("accounts-list");
    if (accountsList) {
      accountsList.addEventListener("click", async (e) => {
        const target = e.target as HTMLElement;
        const button = target.closest("button");

        if (!button) return;

        const accountId = button.dataset.accountId;
        if (!accountId) return;

        // Handle different button types
        if (button.classList.contains("switch-account-btn")) {
          await this.switchAccount(accountId);
        } else if (button.classList.contains("update-account-btn")) {
          await this.handleUpdateAccount(accountId);
        } else if (button.classList.contains("view-profile-btn")) {
          await this.handleViewProfile(accountId);
        } else if (button.classList.contains("edit-account-btn")) {
          await this.showEditAccountModal(accountId);
        } else if (button.classList.contains("delete-account-btn")) {
          await this.handleDeleteAccount(accountId);
        }
      });
    }

    // Export accounts button
    const exportBtn = document.getElementById("export-accounts-btn");
    if (exportBtn) {
      exportBtn.addEventListener("click", async () => {
        await this.handleExportAccounts();
      });
    }

    // Import accounts button
    const importBtn = document.getElementById("import-accounts-btn");
    if (importBtn) {
      importBtn.addEventListener("click", () => {
        this.showImportModal();
      });
    }

    // Add account button
    const addBtn = document.getElementById("add-account-btn");
    if (addBtn) {
      addBtn.addEventListener("click", () => {
        this.showAddAccountModal();
      });
    }

    // View active profile button
    const viewActiveProfileBtn = document.getElementById(
      "view-active-profile-btn",
    );
    if (viewActiveProfileBtn) {
      viewActiveProfileBtn.addEventListener("click", async () => {
        await this.handleViewActiveProfile();
      });
    }

    // Setup modal event listeners
    this.setupModalEventListeners();
  },

  /**
   * Setup event listeners for options page
   */
  setupEventListeners(): void {
    // Video toggle button
    const toggleVideoButton = document.getElementById("toggle-video");
    if (toggleVideoButton) {
      toggleVideoButton.addEventListener("click", () => {
        const videoContainer = document.getElementById("video-container");
        if (videoContainer) {
          videoContainer.style.display =
            videoContainer.style.display === "none" ? "flex" : "none";
        }
      });
    }

    // Search feature toggle
    const searchFeatureToggle = document.getElementById(
      "search-feature-toggle",
    ) as HTMLInputElement;
    if (searchFeatureToggle) {
      searchFeatureToggle.addEventListener("change", () => {
        OptionsService.handleSearchFeatureToggle(searchFeatureToggle.checked);
      });
    }

    // Tour start button
    const startTourBtn = document.getElementById("start-tour-btn");
    if (startTourBtn) {
      startTourBtn.addEventListener("click", () => {
        TourService.startAccountCreationTour();
      });
    }
  },

  /**
   * Setup version display
   */
  setupVersion(): void {
    const manifest = browser.runtime.getManifest();
    const versionElement = PopupUIService.querySelector("#version-number");
    if (versionElement) {
      versionElement.textContent = `v${manifest.version}`;
    }
  },

  /**
   * Setup i18n translations
   */
  setupI18n(): void {
    // Find all elements with data-i18n attribute
    const i18nElements = document.querySelectorAll("[data-i18n]");

    i18nElements.forEach((element) => {
      const messageKey = element.getAttribute("data-i18n");
      if (messageKey) {
        try {
          const translatedText = browser.i18n.getMessage(
            messageKey as Parameters<typeof browser.i18n.getMessage>[0],
          );
          if (translatedText) {
            element.textContent = translatedText;
          }
        } catch (error: unknown) {
          console.error("Error applying i18n translation:", error);
        }
      }
    });
  },

  /**
   * Load existing data from storage
   */
  async loadExistingData(): Promise<void> {
    const profileUrl = await StorageService.getProfileUrl();
    const profileUrlInput = PopupUIService.querySelector<HTMLInputElement>(
      "#public-profile-url",
    );

    if (profileUrlInput) {
      profileUrlInput.value = profileUrl;
    }
  },

  /**
   * Handle form submission
   */
  async handleSubmit(): Promise<void> {
    const submitUrlElement = document.getElementById("submit-url");
    const profileUrlInput = PopupUIService.querySelector<HTMLInputElement>(
      "#public-profile-url",
    );

    if (submitUrlElement) {
      submitUrlElement.textContent = browser.i18n.getMessage("labelLoading");
    }

    const profileUrl = profileUrlInput?.value;

    // Validate URL
    if (!profileUrl || !ArcadeApiService.isValidProfileUrl(profileUrl)) {
      PopupUIService.showMessage(
        "#error-message",
        browser.i18n.getMessage("errorInvalidUrl"),
        ["text-red-500", "font-bold", "mt-2", "animate-pulse"],
      );
      OptionsService.resetSubmitButton();
      return;
    }

    try {
      const arcadeData = await ArcadeApiService.fetchArcadeData(profileUrl);

      if (arcadeData) {
        // Check if we have an active account selected
        const activeAccount = await AccountService.getActiveAccount();

        if (activeAccount) {
          // Update existing account
          await OptionsService.displayUserDetails(
            arcadeData,
            profileUrl,
            "update",
          );
        } else {
          // Create new account
          await OptionsService.displayUserDetails(
            arcadeData,
            profileUrl,
            "create",
          );
        }
      } else {
        PopupUIService.showMessage(
          "#error-message",
          "Failed to fetch data. Please try again later.",
          ["text-red-500", "font-bold", "mt-2", "animate-pulse"],
        );
      }
    } catch (error) {
      PopupUIService.showMessage(
        "#error-message",
        "An error occurred. Please try again.",
        ["text-red-500", "font-bold", "mt-2", "animate-pulse"],
      );
    } finally {
      OptionsService.resetSubmitButton();
    }
  },

  /**
   * Display user details after successful data fetch
   */
  async displayUserDetails(
    data: ArcadeData,
    profileUrl?: string,
    action?: "create" | "update",
  ): Promise<void> {
    // Check if we have an active account to update
    const activeAccount = await AccountService.getActiveAccount();

    let messageText = "";

    if (action === "create" || !activeAccount) {
      // Create new account
      if (profileUrl) {
        try {
          // Use userName from API if available
          const userDetail = this.extractUserDetails(data);
          const accountName = userDetail?.userName || "New account";

          const newAccount = await AccountService.createAccount({
            name: accountName,
            profileUrl,
            arcadeData: data,
          });
          messageText = `Created account "${accountName}" successfully!`;
        } catch {
          // Fallback to old storage method
          await StorageService.saveArcadeData(data);
          await StorageService.saveProfileUrl(profileUrl);
          messageText = "Data saved successfully!";
        }
      }
    } else {
      // Update existing account
      await AccountService.updateAccountArcadeData(activeAccount.id, data);
      if (profileUrl) {
        await AccountService.updateAccount(activeAccount.id, { profileUrl });
      }
      messageText = "Account updated successfully!";
    }

    PopupUIService.showMessage(
      "#success-message",
      messageText || browser.i18n.getMessage("successSettingsSaved"),
      ["text-green-500", "font-bold", "mt-2", "animate-pulse"],
    );

    PopupUIService.updateOptionsUI(data);

    // Reload account switcher to reflect changes
    await this.loadAccounts();
  },

  /**
   * Reset submit button text
   */
  resetSubmitButton(): void {
    const submitUrlElement = document.getElementById("submit-url");
    if (submitUrlElement) {
      submitUrlElement.textContent = browser.i18n.getMessage("labelSave");
    }
  },

  /**
   * Load search feature setting from storage and update UI
   */
  async loadSearchFeatureSetting(): Promise<void> {
    const searchFeatureToggle = document.getElementById(
      "search-feature-toggle",
    ) as HTMLInputElement;
    if (searchFeatureToggle) {
      const isEnabled = await StorageService.isSearchFeatureEnabled();
      searchFeatureToggle.checked = isEnabled;
    }
  },

  /**
   * Handle search feature toggle change
   */
  async handleSearchFeatureToggle(enabled: boolean): Promise<void> {
    try {
      await StorageService.saveSearchFeatureEnabled(enabled);

      // Show feedback message
      const messageKey = enabled
        ? "messageSearchFeatureEnabled"
        : "messageSearchFeatureDisabled";
      const message = browser.i18n.getMessage(messageKey);

      // Create temporary message element
      const messageElement = document.createElement("div");
      messageElement.className =
        "fixed top-4 right-4 bg-green-500 text-white px-4 py-2 rounded-lg shadow-lg z-50";
      messageElement.textContent = message;
      document.body.appendChild(messageElement);

      // Remove message after 3 seconds
      setTimeout(() => {
        messageElement.remove();
      }, 3000);
    } catch (error) {
      console.error("Error saving search feature setting:", error);
    }
  },

  /**
   * Initialize markdown service and load content
   */
  async initializeMarkdown(): Promise<void> {
    // Initialize markdown parser with configured options
    MarkdownService.initialize(MARKDOWN_CONFIG.PARSER_OPTIONS);

    // Show loading state
    OptionsService.showMarkdownLoading();

    try {
      // Load markdown content from configured URL
      await MarkdownService.loadAndRender(
        MARKDOWN_CONFIG.ANNOUNCEMENT_URL,
        MARKDOWN_CONFIG.DEFAULT_CONTAINER_ID,
        MARKDOWN_CONFIG.DEFAULT_CONTENT_SELECTOR,
      );
    } catch (error) {
      // Show error if loading fails
      OptionsService.showMarkdownError();
      console.error("Failed to load markdown content:", error);
    }
  },

  /**
   * Show loading state for markdown content
   */
  showMarkdownLoading(): void {
    const container = document.getElementById(
      MARKDOWN_CONFIG.DEFAULT_CONTAINER_ID,
    );
    if (container) {
      const contentArea = container.querySelector(
        MARKDOWN_CONFIG.DEFAULT_CONTENT_SELECTOR,
      );
      if (contentArea) {
        contentArea.innerHTML = `
          <div class="flex items-center justify-center py-4 animate-pulse">
            <div class="animate-spin rounded-full h-6 w-6 border-b-2 border-blue-500 mr-3"></div>
            <span class="text-blue-600 font-medium">Loading announcement...</span>
          </div>
        `;
      }
    }
  },

  /**
   * Show error state for markdown content
   */
  showMarkdownError(): void {
    const container = document.getElementById(
      MARKDOWN_CONFIG.DEFAULT_CONTAINER_ID,
    );
    if (container) {
      const contentArea = container.querySelector(
        MARKDOWN_CONFIG.DEFAULT_CONTENT_SELECTOR,
      );
      if (contentArea) {
        contentArea.innerHTML = `
          <div class="flex items-center text-red-600 bg-red-50 border border-red-200 rounded-lg p-3">
            <i class="fa-solid fa-exclamation-triangle mr-2 text-red-500"></i>
            <span>❌ Unable to load announcement content. Please check your internet connection.</span>
          </div>
        `;
      }
    }
  },

  /**
   * Setup modal event listeners
   */
  setupModalEventListeners(): void {
    // Add account modal events
    this.setupAddAccountModalEvents();
    this.setupEditAccountModalEvents();
    this.setupImportModalEvents();
  },

  /**
   * Setup add account modal events
   */
  setupAddAccountModalEvents(): void {
    const modal = document.getElementById("add-account-modal");
    const closeBtn = document.getElementById("close-modal-btn");
    const cancelBtn = document.getElementById("cancel-add-account-btn");
    const createBtn = document.getElementById("create-account-btn");
    const skipBtn = document.getElementById("skip-nickname-btn");
    const saveBtn = document.getElementById("save-nickname-btn");

    if (closeBtn) {
      closeBtn.addEventListener("click", () => {
        this.hideAddAccountModal();
      });
    }

    if (cancelBtn) {
      cancelBtn.addEventListener("click", () => {
        this.hideAddAccountModal();
      });
    }

    if (createBtn) {
      createBtn.addEventListener("click", async () => {
        await this.handleCreateAccount();
      });
    }

    if (skipBtn) {
      skipBtn.addEventListener("click", () => {
        this.hideAddAccountModal();
      });
    }

    if (saveBtn) {
      saveBtn.addEventListener("click", async () => {
        await this.handleSaveNickname();
      });
    }

    // Allow Enter key to create account in URL input
    const urlInput = document.getElementById("account-url-input");
    if (urlInput) {
      urlInput.addEventListener("keypress", async (e) => {
        if (e.key === "Enter") {
          await this.handleCreateAccount();
        }
      });
    }

    // Go to profile page button
    const goToProfileBtn = document.getElementById("go-to-profile-page-btn");
    if (goToProfileBtn) {
      goToProfileBtn.addEventListener("click", () => {
        window.open(
          "https://www.cloudskillsboost.google/my_account/profile#public-profile",
          "_blank",
          "noopener,noreferrer",
        );
      });
    }

    // Close modal when clicking outside
    if (modal) {
      modal.addEventListener("click", (e) => {
        if (e.target === modal) {
          this.hideAddAccountModal();
        }
      });
    }
  },

  /**
   * Setup edit account modal events
   */
  setupEditAccountModalEvents(): void {
    const modal = document.getElementById("edit-account-modal");
    const closeBtn = document.getElementById("close-edit-modal-btn");
    const cancelBtn = document.getElementById("cancel-edit-account-btn");
    const confirmBtn = document.getElementById("confirm-edit-account-btn");

    if (closeBtn) {
      closeBtn.addEventListener("click", () => {
        this.hideEditAccountModal();
      });
    }

    if (cancelBtn) {
      cancelBtn.addEventListener("click", () => {
        this.hideEditAccountModal();
      });
    }

    if (confirmBtn) {
      confirmBtn.addEventListener("click", async () => {
        await this.handleEditAccount();
      });
    }

    // Close modal when clicking outside
    if (modal) {
      modal.addEventListener("click", (e) => {
        if (e.target === modal) {
          this.hideEditAccountModal();
        }
      });
    }
  },

  /**
   * Setup import modal events
   */
  setupImportModalEvents(): void {
    const modal = document.getElementById("import-accounts-modal");
    const closeBtn = document.getElementById("close-import-modal-btn");
    const cancelBtn = document.getElementById("cancel-import-btn");
    const confirmBtn = document.getElementById("confirm-import-btn");
    const fileInput = document.getElementById(
      "import-file-input",
    ) as HTMLInputElement;
    const textArea = document.getElementById(
      "import-json-textarea",
    ) as HTMLTextAreaElement;

    if (closeBtn) {
      closeBtn.addEventListener("click", () => {
        this.hideImportModal();
      });
    }

    if (cancelBtn) {
      cancelBtn.addEventListener("click", () => {
        this.hideImportModal();
      });
    }

    if (confirmBtn) {
      confirmBtn.addEventListener("click", async () => {
        await this.handleImportAccounts();
      });
    }

    // File input change
    if (fileInput) {
      fileInput.addEventListener("change", (e) => {
        const file = (e.target as HTMLInputElement).files?.[0];
        if (file && textArea) {
          const reader = new FileReader();
          reader.onload = (e) => {
            textArea.value = e.target?.result as string;
          };
          reader.readAsText(file);
        }
      });
    }

    // Close modal when clicking outside
    if (modal) {
      modal.addEventListener("click", (e) => {
        if (e.target === modal) {
          this.hideImportModal();
        }
      });
    }
  },

  /**
   * Show add account modal
   */
  showAddAccountModal(): void {
    const modal = document.getElementById("add-account-modal");
    if (modal) {
      modal.classList.remove("hidden");
      modal.classList.add("flex");

      // Reset to step 1
      this.resetAddAccountModal();

      // Check if user has no accounts and hasn't seen modal tour
      this.checkAndShowModalTour();
    }
  },

  /**
   * Check if modal tour should be shown
   */
  async checkAndShowModalTour(): Promise<void> {
    try {
      const accounts = await AccountService.getAllAccounts();
      const result = await browser.storage.local.get(["modalTourCompleted"]);

      // Show modal tour if no accounts exist and tour hasn't been completed
      if (accounts.length === 0 && !result.modalTourCompleted) {
        setTimeout(() => {
          TourService.startModalTour();
          // Mark modal tour as completed
          browser.storage.local.set({ modalTourCompleted: true });
        }, 500);
      }
    } catch (error) {
      console.error("Error checking modal tour status:", error);
    }
  },

  /**
   * Reset add account modal to initial state
   */
  resetAddAccountModal(): void {
    // Show step 1, hide others
    const stepUrlInput = document.getElementById("step-url-input");
    const stepNickname = document.getElementById("step-add-nickname");
    const errorDiv = document.getElementById("error-profile");
    const loadingDiv = document.getElementById("loading-profile");
    const successDiv = document.getElementById("success-created");
    const skipBtn = document.getElementById("skip-nickname-btn");
    const saveBtn = document.getElementById("save-nickname-btn");

    if (stepUrlInput) stepUrlInput.classList.remove("hidden");
    if (stepNickname) stepNickname.classList.add("hidden");
    if (errorDiv) errorDiv.classList.add("hidden");
    if (loadingDiv) loadingDiv.classList.add("hidden");
    if (successDiv) successDiv.classList.add("hidden");
    if (skipBtn) skipBtn.classList.add("hidden");
    if (saveBtn) saveBtn.classList.add("hidden");

    // Clear form inputs
    const nicknameInput = document.getElementById(
      "account-nickname-input",
    ) as HTMLInputElement;
    const urlInput = document.getElementById(
      "account-url-input",
    ) as HTMLInputElement;

    if (nicknameInput) nicknameInput.value = "";
    if (urlInput) urlInput.value = "";

    // Store created account ID for nickname step
    // this.createdAccountId = null;
  },

  /**
   * Handle creating account directly from URL
   */
  async handleCreateAccount(): Promise<void> {
    const urlInput = document.getElementById(
      "account-url-input",
    ) as HTMLInputElement;
    const loadingDiv = document.getElementById("loading-profile");
    const errorDiv = document.getElementById("error-profile");
    const stepUrlInput = document.getElementById("step-url-input");
    const stepNickname = document.getElementById("step-add-nickname");
    const successDiv = document.getElementById("success-created");

    if (!urlInput.value.trim()) {
      this.showProfileError("Please enter a profile URL!");
      return;
    }

    if (!ArcadeApiService.isValidProfileUrl(urlInput.value)) {
      this.showProfileError("Invalid profile URL!");
      return;
    }

    // Check if account already exists
    try {
      const existingAccount = await AccountService.isAccountExists(
        urlInput.value.trim(),
      );
      if (existingAccount) {
        this.showProfileError(
<<<<<<< HEAD
          `An account with this URL already exists: "${existingAccount.name}".`,
          "Account already exists",
          true,
          existingAccount
=======
          `An account with this URL already exists: "${existingAccount.name}". You can switch to that account instead of creating a new one.`,
>>>>>>> a70835ee
        );
        return;
      }
    } catch (error) {
      console.error("Error checking existing account:", error);
    }

    // Show loading state
    if (errorDiv) errorDiv.classList.add("hidden");
    if (loadingDiv) loadingDiv.classList.remove("hidden");

    try {
      // Fetch arcade data
      const arcadeData = await ArcadeApiService.fetchArcadeData(urlInput.value);

      if (!arcadeData) {
        throw new Error("Unable to fetch information from this profile");
      }

      // Check if we have user details and can extract user name
      const userDetail = this.extractUserDetails(arcadeData);
      if (!userDetail?.userName) {
        throw new Error("Unable to get user name from this profile");
      }

      // Create account directly
      const newAccount = await AccountService.createAccount({
        name: userDetail.userName,
        profileUrl: urlInput.value.trim(),
        arcadeData: arcadeData,
      });

      // Hide loading, show success and nickname step
      if (loadingDiv) loadingDiv.classList.add("hidden");
      if (successDiv) successDiv.classList.remove("hidden");
      if (stepUrlInput) stepUrlInput.classList.add("hidden");
      if (stepNickname) stepNickname.classList.remove("hidden");

      // Update preview with account data
      this.updateAccountPreview(newAccount, userDetail, arcadeData);

      // Show nickname buttons
      const skipBtn = document.getElementById("skip-nickname-btn");
      const saveBtn = document.getElementById("save-nickname-btn");
      if (skipBtn) skipBtn.classList.remove("hidden");
      if (saveBtn) saveBtn.classList.remove("hidden");

      // Store account ID for nickname update
      (this as any).createdAccountId = newAccount.id;

      // Reload accounts to show new account
      await this.loadAccounts();
    } catch (error) {
      console.error("Error creating account:", error);
      if (loadingDiv) loadingDiv.classList.add("hidden");
      this.showProfileError(
        error instanceof Error
          ? error.message
          : "Unable to create account. Please check the URL and try again!",
      );
    }
  },

  /**
   * Handle saving nickname for created account
   */
  async handleSaveNickname(): Promise<void> {
    const nicknameInput = document.getElementById(
      "account-nickname-input",
    ) as HTMLInputElement;
    const accountId = (this as any).createdAccountId;

    if (!accountId) {
      this.showMessage("Could not find account to update!", "error");
      return;
    }

    try {
      if (nicknameInput.value.trim()) {
        await AccountService.updateAccount(accountId, {
          nickname: nicknameInput.value.trim(),
        });

        // Update preview nickname
        const previewNicknameDisplay = document.getElementById(
          "preview-nickname-display",
        );
        const previewNicknameText = document.getElementById(
          "preview-nickname-text",
        );
        if (previewNicknameDisplay && previewNicknameText) {
          previewNicknameText.textContent = nicknameInput.value.trim();
          previewNicknameDisplay.classList.remove("hidden");
        }

        this.showMessage("Nickname saved successfully!", "success");
      }

      // Reload accounts and close modal
      await this.loadAccounts();
      this.hideAddAccountModal();
    } catch (error) {
      console.error("Error saving nickname:", error);
      this.showMessage("Error saving nickname!", "error");
    }
  },

  /**
   * Hide add account modal
   */
  hideAddAccountModal(): void {
    const modal = document.getElementById("add-account-modal");
    if (modal) {
      modal.classList.add("hidden");
      modal.classList.remove("flex");
    }
  },

  /**
   * Fetch and preview profile information
   */
  async fetchProfilePreview(): Promise<void> {
    const urlInput = document.getElementById(
      "account-url-input",
    ) as HTMLInputElement;
    const loadingDiv = document.getElementById("loading-profile");
    const errorDiv = document.getElementById("error-profile");
    const stepUrlInput = document.getElementById("step-url-input");
    const stepPreview = document.getElementById("step-profile-preview");

    if (!urlInput.value.trim()) {
      this.showProfileError("Please enter a profile URL!");
      return;
    }

    if (!ArcadeApiService.isValidProfileUrl(urlInput.value)) {
      this.showProfileError("Invalid profile URL!");
      return;
    }

    // Check if account already exists
    try {
      const existingAccount = await AccountService.isAccountExists(
        urlInput.value.trim(),
      );
      if (existingAccount) {
        this.showProfileError(
<<<<<<< HEAD
          `An account with this URL already exists: "${existingAccount.name}".`,
          "Account already exists",
          true,
          existingAccount
=======
          `An account with this URL already exists: "${existingAccount.name}". You can switch to that account instead of creating a new one.`,
>>>>>>> a70835ee
        );
        return;
      }
    } catch (error) {
      console.error("Error checking existing account:", error);
    }

    // Show loading state
    if (errorDiv) errorDiv.classList.add("hidden");
    if (loadingDiv) loadingDiv.classList.remove("hidden");

    try {
      // Fetch arcade data
      const arcadeData = await ArcadeApiService.fetchArcadeData(urlInput.value);

      if (!arcadeData) {
        throw new Error("Unable to fetch information from this profile");
      }

      // Check if we have user details and can extract user name
      const userDetail = this.extractUserDetails(arcadeData);
      if (!userDetail?.userName) {
        throw new Error("Unable to get user name from this profile");
      }

      // Hide loading, show preview
      if (loadingDiv) loadingDiv.classList.add("hidden");
      if (stepUrlInput) stepUrlInput.classList.add("hidden");
      if (stepPreview) stepPreview.classList.remove("hidden");

      // Update preview UI
      this.updateProfilePreview(arcadeData, urlInput.value);

      // Enable confirm button
      const confirmBtn = document.getElementById(
        "confirm-add-account-btn",
      ) as HTMLButtonElement;
      const backBtn = document.getElementById("back-to-input-btn");
      if (confirmBtn) confirmBtn.disabled = false;
      if (backBtn) backBtn.classList.remove("hidden");
    } catch (error) {
      console.error("Error fetching profile:", error);
      if (loadingDiv) loadingDiv.classList.add("hidden");
      this.showProfileError(
        error instanceof Error
          ? error.message
          : "Unable to fetch profile information. Please check the URL and try again!",
      );
    }
  },

  /**
   * Extract user details from ArcadeData (handle both array and object format)
   */
  extractUserDetails(arcadeData: ArcadeData) {
    if (!arcadeData.userDetails) return null;

    if (Array.isArray(arcadeData.userDetails)) {
      return arcadeData.userDetails[0] || null;
    }

    return arcadeData.userDetails;
  },

  /**
   * Update profile preview UI
   */
  updateProfilePreview(arcadeData: ArcadeData, profileUrl: string): void {
    const previewAvatar = document.getElementById(
      "preview-avatar",
    ) as HTMLImageElement;
    const previewName = document.getElementById("preview-name");
    const previewEmail = document.getElementById("preview-email");
    const previewPoints = document.getElementById("preview-points");
    const nameDisplay = document.getElementById(
      "account-name-display",
    ) as HTMLInputElement;

    // Extract user details using helper function
    const userDetail = this.extractUserDetails(arcadeData);

    if (previewAvatar && userDetail?.profileImage) {
      previewAvatar.src = userDetail.profileImage;
      previewAvatar.style.display = "block";
    }

    if (previewName && userDetail?.userName) {
      previewName.textContent = userDetail.userName;
      // Auto-fill name display with detected name
      if (nameDisplay) {
        nameDisplay.value = userDetail.userName;
      }
    }

    if (previewEmail) {
      // Show member since info if available, otherwise extract from URL
      if (userDetail?.memberSince) {
        previewEmail.textContent = userDetail.memberSince;
      } else {
        try {
          const url = new URL(profileUrl);
          const pathParts = url.pathname.split("/");
          const profileId = pathParts[pathParts.length - 1];
          previewEmail.textContent = profileId || "Profile ID not found";
        } catch {
          previewEmail.textContent = "Profile ID not found";
        }
      }
    }

    if (previewPoints) {
      // Try to get points from userDetails first, then arcadePoints
      let pointsText = "0 Arcade Points";

      if (userDetail?.points && userDetail.points !== "") {
        pointsText = userDetail.points;
      } else if (arcadeData.arcadePoints?.totalPoints !== undefined) {
        pointsText = `${arcadeData.arcadePoints.totalPoints.toLocaleString()} Arcade Points`;
      }

      previewPoints.textContent = pointsText;
    }
  },

  /**
   * Show profile fetch error
   */
  showProfileError(
    message: string,
    title?: string,
    showSwitchBtn?: boolean,
    existingAccount?: Account
  ): void {
    const errorDiv = document.getElementById("error-profile");
    const errorTitle = document.getElementById("error-title");
    const errorMessage = document.getElementById("error-message");
    const loadingDiv = document.getElementById("loading-profile");

    if (loadingDiv) loadingDiv.classList.add("hidden");
    if (errorDiv) errorDiv.classList.remove("hidden");
    if (errorTitle && title) errorTitle.textContent = title;
    if (errorMessage) errorMessage.textContent = message;

    // Remove any previous switch button
    if (errorMessage && errorMessage.parentNode) {
      const prevBtn = errorMessage.parentNode.querySelector("button");
      if (prevBtn) prevBtn.remove();
    }
    // Add switch button if needed
    if (showSwitchBtn && existingAccount) {
      this.showSwitchToExistingAccountOption(existingAccount);
    }
  },

  /**
   * Show option to switch to existing account
   */
  showSwitchToExistingAccountOption(existingAccount: Account): void {
    const errorDiv = document.getElementById("error-profile");
    const errorMessage = document.getElementById("error-message");

    if (errorDiv && errorMessage) {
      // Add a button to switch to existing account
      const switchButton = document.createElement("button");
      switchButton.className =
        "mt-1 bg-blue-500 hover:bg-blue-600 text-white font-medium px-4 py-2 rounded-lg transition duration-200";
      switchButton.innerHTML = `<i class="fa-solid fa-arrow-right mr-1"></i>Switch to account "${existingAccount.name}"`;

      switchButton.addEventListener("click", async () => {
        try {
          await this.switchAccount(existingAccount.id);
          this.hideAddAccountModal();
          this.showMessage(
            `Switched to account "${existingAccount.name}"!`,
            "success",
          );
        } catch (error) {
          console.error("Error switching account:", error);
          this.showMessage("Error switching account!", "error");
        }
      });

      // Clear previous button if exists
      const parent = errorMessage.parentNode;
      if (parent) {
        const existingButton = parent.querySelector("button");
        if (existingButton) existingButton.remove();
        // Insert button after error-message
        errorMessage.insertAdjacentElement("afterend", switchButton);
      }
    }
  },

  /**
   * Go back to URL input step
   */
  backToUrlInput(): void {
    const stepUrlInput = document.getElementById("step-url-input");
    const stepPreview = document.getElementById("step-profile-preview");
    const errorDiv = document.getElementById("error-profile");
    const backBtn = document.getElementById("back-to-input-btn");
    const confirmBtn = document.getElementById(
      "confirm-add-account-btn",
    ) as HTMLButtonElement;
    const nameDisplay = document.getElementById(
      "account-name-display",
    ) as HTMLInputElement;

    if (stepUrlInput) stepUrlInput.classList.remove("hidden");
    if (stepPreview) stepPreview.classList.add("hidden");
    if (errorDiv) errorDiv.classList.add("hidden");
    if (backBtn) backBtn.classList.add("hidden");
    if (confirmBtn) confirmBtn.disabled = true;
    if (nameDisplay) nameDisplay.value = "";
  },

  /**
   * Show edit account modal
   */
  async showEditAccountModal(accountId?: string): Promise<void> {
    const account = accountId
      ? await AccountService.getAccountById(accountId)
      : await AccountService.getActiveAccount();

    if (!account) return;

    const modal = document.getElementById("edit-account-modal");
    const nameInput = document.getElementById(
      "edit-account-name-input",
    ) as HTMLInputElement;
    const nicknameInput = document.getElementById(
      "edit-account-nickname-input",
    ) as HTMLInputElement;

    if (modal && nameInput && nicknameInput) {
      nameInput.value = account.name;
      nicknameInput.value = account.nickname || "";

      modal.classList.remove("hidden");
      modal.classList.add("flex");
    }
  },

  /**
   * Hide edit account modal
   */
  hideEditAccountModal(): void {
    const modal = document.getElementById("edit-account-modal");
    if (modal) {
      modal.classList.add("hidden");
      modal.classList.remove("flex");
    }
  },

  /**
   * Show import modal
   */
  showImportModal(): void {
    const modal = document.getElementById("import-accounts-modal");
    if (modal) {
      modal.classList.remove("hidden");
      modal.classList.add("flex");

      // Clear form
      const fileInput = document.getElementById(
        "import-file-input",
      ) as HTMLInputElement;
      const textArea = document.getElementById(
        "import-json-textarea",
      ) as HTMLTextAreaElement;

      if (fileInput) fileInput.value = "";
      if (textArea) textArea.value = "";
    }
  },

  /**
   * Hide import modal
   */
  hideImportModal(): void {
    const modal = document.getElementById("import-accounts-modal");
    if (modal) {
      modal.classList.add("hidden");
      modal.classList.remove("flex");
    }
  },

  /**
   * Handle adding a new account
   */
  async handleAddAccount(): Promise<void> {
    const nameDisplay = document.getElementById(
      "account-name-display",
    ) as HTMLInputElement;
    const nicknameInput = document.getElementById(
      "account-nickname-input",
    ) as HTMLInputElement;
    const urlInput = document.getElementById(
      "account-url-input",
    ) as HTMLInputElement;
    const confirmBtn = document.getElementById("confirm-add-account-btn");

    if (!urlInput.value.trim()) {
      this.showMessage("Please enter a profile URL!", "error");
      return;
    }

    if (!ArcadeApiService.isValidProfileUrl(urlInput.value)) {
      this.showMessage("Invalid profile URL!", "error");
      return;
    }

    // Check if account already exists
    try {
      const existingAccount = await AccountService.isAccountExists(
        urlInput.value.trim()
      );
      if (existingAccount) {
        // Show error UI with switch button
        const errorDiv = document.getElementById("error-profile");
        const errorTitle = document.getElementById("error-title");
        const errorMessage = document.getElementById("error-message");
        if (errorDiv && errorTitle && errorMessage) {
          errorDiv.classList.remove("hidden");
          errorTitle.textContent = "Account already exists";
          errorMessage.textContent = `An account with this URL already exists: "${existingAccount.name}".`;
          this.showSwitchToExistingAccountOption(existingAccount);
        }
        return;
      }
    } catch (error) {
      console.error("Error checking existing account:", error);
    }

    // Validate that we have a name from the API
    if (!nameDisplay.value.trim()) {
      this.showMessage(
        "Unable to get name from profile. Please try again!",
        "error",
      );
      return;
    }

    if (confirmBtn) {
      confirmBtn.innerHTML =
        '<i class="fa-solid fa-spinner fa-spin mr-1"></i>Adding...';
      (confirmBtn as HTMLButtonElement).disabled = true;
    }

    try {
      // Fetch arcade data for the new account (re-fetch to ensure fresh data)
      const arcadeData = await ArcadeApiService.fetchArcadeData(urlInput.value);

      // Use name from API (already populated in nameDisplay)
      const accountName = nameDisplay.value.trim();

      const newAccount = await AccountService.createAccount({
        name: accountName,
        nickname: nicknameInput.value.trim() || undefined,
        profileUrl: urlInput.value.trim(),
        arcadeData: arcadeData || undefined,
      });

      await this.loadAccounts();

      // Switch to new account
      await this.switchAccount(newAccount.id);

      this.hideAddAccountModal();
      this.showMessage("Account added successfully!", "success");
    } catch (error) {
      console.error("Error adding account:", error);

      // Show specific error message if account already exists
      let errorMessage =
        "An error occurred while adding the account. Please try again!";
      if (error instanceof Error && error.message.includes("already exists")) {
        errorMessage = error.message;
      }

      this.showMessage(errorMessage, "error");
    } finally {
      if (confirmBtn) {
        confirmBtn.innerHTML =
          '<i class="fa-solid fa-plus mr-1"></i>Add account';
        (confirmBtn as HTMLButtonElement).disabled = false;
      }
    }
  },

  /**
   * Handle editing current account
   */
  async handleEditAccount(): Promise<void> {
    const activeAccount = await AccountService.getActiveAccount();
    if (!activeAccount) return;

    const nicknameInput = document.getElementById(
      "edit-account-nickname-input",
    ) as HTMLInputElement;

    try {
      await AccountService.updateAccount(activeAccount.id, {
        nickname: nicknameInput.value.trim() || undefined,
      });

      await this.loadAccounts();
      this.hideEditAccountModal();
      this.showMessage("Nickname updated successfully!", "success");
    } catch (error) {
      console.error("Error updating account:", error);
      this.showMessage(
        "An error occurred while updating the account!",
        "error",
      );
    }
  },

  /**
   * Handle deleting account
   */
  async handleDeleteAccount(accountId?: string): Promise<void> {
    const account = accountId
      ? await AccountService.getAccountById(accountId)
      : await AccountService.getActiveAccount();

    if (!account) return;

    const allAccounts = await AccountService.getAllAccounts();
    if (allAccounts.length <= 1) {
      this.showMessage("Cannot delete the last account!", "error");
      return;
    }

<<<<<<< HEAD
    // Show a custom confirmation modal instead of window.confirm
    const confirmed = await new Promise<boolean>((resolve) => {
      const modal = document.createElement("div");
      modal.className =
        "fixed inset-0 flex items-center justify-center bg-black bg-opacity-30 z-50";
      modal.innerHTML = `
        <div class="bg-white rounded-lg shadow-lg p-6 max-w-sm w-full">
          <div class="mb-4 text-gray-800 font-semibold">
            Are you sure you want to delete the account "${account.name}"?
          </div>
          <div class="flex justify-end space-x-2">
            <button id="cancel-delete-account-btn" class="px-4 py-2 rounded bg-gray-200 hover:bg-gray-300 text-gray-700">Cancel</button>
            <button id="confirm-delete-account-btn" class="px-4 py-2 rounded bg-red-500 hover:bg-red-600 text-white">Delete</button>
          </div>
        </div>
      `;
      document.body.appendChild(modal);

      const cleanup = () => {
        document.body.removeChild(modal);
      };

      modal
        .querySelector("#cancel-delete-account-btn")
        ?.addEventListener("click", () => {
          cleanup();
          resolve(false);
        });
      modal
        .querySelector("#confirm-delete-account-btn")
        ?.addEventListener("click", () => {
          cleanup();
          resolve(true);
        });
    });

    if (!confirmed) {
=======
    if (
      !window.confirm(
        `Are you sure you want to delete the account "${account.name}"?`,
      )
    ) {
>>>>>>> a70835ee
      return;
    }

    try {
      await AccountService.deleteAccount(account.id);
      await this.loadAccounts();
      this.showMessage("Account deleted successfully!", "success");
    } catch (error) {
      console.error("Error deleting account:", error);
      this.showMessage(
        "An error occurred while deleting the account!",
        "error",
      );
    }
  },

  /**
   * Handle exporting accounts
   */
  async handleExportAccounts(): Promise<void> {
    try {
      const data = await AccountService.exportAccounts();

      // Create and download file
      const blob = new Blob([data], { type: "application/json" });
      const url = URL.createObjectURL(blob);
      const link = document.createElement("a");
      link.href = url;
      link.download = `gcskills-accounts-${new Date()
        .toISOString()
        .slice(0, 10)}.json`;
      document.body.appendChild(link);
      link.click();
      document.body.removeChild(link);
      URL.revokeObjectURL(url);

      this.showMessage("Data exported successfully!", "success");
    } catch (error) {
      console.error("Error exporting accounts:", error);
      this.showMessage("An error occurred while exporting data!", "error");
    }
  },

  /**
   * Handle importing accounts
   */
  async handleImportAccounts(): Promise<void> {
    const textArea = document.getElementById(
      "import-json-textarea",
    ) as HTMLTextAreaElement;
    const confirmBtn = document.getElementById("confirm-import-btn");

    if (!textArea.value.trim()) {
      this.showMessage("Please select a file or paste JSON content!", "error");
      return;
    }

    if (confirmBtn) {
      confirmBtn.textContent = "Importing...";
      (confirmBtn as HTMLButtonElement).disabled = true;
    }

    try {
      const success = await AccountService.importAccounts(textArea.value);

      if (success) {
        await this.loadAccounts();
        this.hideImportModal();
        this.showMessage("Data imported successfully!", "success");

        // Reload page to refresh UI
        setTimeout(() => {
          window.location.reload();
        }, 1000);
      } else {
        this.showMessage("Invalid data. Please check again!", "error");
      }
    } catch (error) {
      console.error("Error importing accounts:", error);
      this.showMessage("An error occurred while importing data!", "error");
    } finally {
      if (confirmBtn) {
        confirmBtn.textContent = "Import data";
        (confirmBtn as HTMLButtonElement).disabled = false;
      }
    }
  },

  /**
   * Update account preview with real data
   */
  updateAccountPreview(account: any, userDetail: any, arcadeData: any): void {
    // Update name
    const previewName = document.getElementById("preview-name");
    if (previewName) {
      previewName.textContent =
        userDetail.userName || account.name || "No name";
    }

    // Update avatar if available
    const previewAvatar = document.getElementById(
      "preview-avatar",
    ) as HTMLImageElement;
    const previewAvatarPlaceholder = document.getElementById(
      "preview-avatar-placeholder",
    );

    if (userDetail.profileImage && previewAvatar && previewAvatarPlaceholder) {
      previewAvatar.src = userDetail.profileImage;
      previewAvatar.style.display = "block";
      previewAvatarPlaceholder.style.display = "none";

      // Update placeholder to show first letter if no image
      const firstLetter = (userDetail.userName || account.name || "U")
        .charAt(0)
        .toUpperCase();
      previewAvatarPlaceholder.textContent = firstLetter;
    } else if (previewAvatarPlaceholder) {
      // Show first letter of name in placeholder
      const firstLetter = (userDetail.userName || account.name || "U")
        .charAt(0)
        .toUpperCase();
      previewAvatarPlaceholder.innerHTML = firstLetter;
    }

    // Update arcade points in main display
    const previewArcadePoints = document.getElementById(
      "preview-arcade-points",
    );
    if (previewArcadePoints && arcadeData) {
      const points =
        arcadeData.arcadePoints?.totalPoints ||
        arcadeData.totalArcadePoints ||
        0;
      previewArcadePoints.textContent = `${points.toLocaleString()} points`;
    } else if (previewArcadePoints) {
      previewArcadePoints.textContent = "0 points";
    }

    // Update last updated
    const previewLastUpdated = document.getElementById("preview-last-updated");
    if (previewLastUpdated) {
      previewLastUpdated.textContent = new Date().toLocaleDateString("vi-VN");
    }

    // Update stats - Total Badges
    const previewTotalBadges = document.getElementById("preview-total-badges");
    if (previewTotalBadges && userDetail.completedBadgeIds) {
      previewTotalBadges.textContent =
        userDetail.completedBadgeIds.length.toString();
    } else if (previewTotalBadges) {
      previewTotalBadges.textContent = "0";
    }

    // Update stats - Skill Badges
    const previewSkillBadges = document.getElementById("preview-skill-badges");
    if (previewSkillBadges && userDetail.completedBadgeIds) {
      // Count skill badges (assuming they have a specific pattern or type)
      const skillBadges = userDetail.completedBadgeIds.filter(
        (badge: any) => badge.badgeType === "SKILL" || badge.type === "skill",
      ).length;
      previewSkillBadges.textContent = skillBadges.toString();
    } else if (previewSkillBadges) {
      previewSkillBadges.textContent = "0";
    }

    // Update stats - Arcade Points
    const previewArcadeTotal = document.getElementById("preview-arcade-total");
    if (previewArcadeTotal && arcadeData) {
      const points =
        arcadeData.arcadePoints?.totalPoints ||
        arcadeData.totalArcadePoints ||
        0;
      previewArcadeTotal.textContent = points.toLocaleString();
    } else if (previewArcadeTotal) {
      previewArcadeTotal.textContent = "0";
    }
  },

  /**
   * Show a temporary message
   */
  showMessage(message: string, type: "success" | "error" = "success"): void {
    const messageElement = document.createElement("div");
    messageElement.className = `fixed top-4 right-4 px-4 py-2 rounded-lg shadow-lg z-50 ${
      type === "success" ? "bg-green-500 text-white" : "bg-red-500 text-white"
    }`;
    messageElement.textContent = message;
    document.body.appendChild(messageElement);

    setTimeout(() => {
      messageElement.remove();
    }, 3000);
  },
};

export default OptionsService;<|MERGE_RESOLUTION|>--- conflicted
+++ resolved
@@ -973,14 +973,10 @@
       );
       if (existingAccount) {
         this.showProfileError(
-<<<<<<< HEAD
           `An account with this URL already exists: "${existingAccount.name}".`,
           "Account already exists",
           true,
           existingAccount
-=======
-          `An account with this URL already exists: "${existingAccount.name}". You can switch to that account instead of creating a new one.`,
->>>>>>> a70835ee
         );
         return;
       }
@@ -1128,14 +1124,10 @@
       );
       if (existingAccount) {
         this.showProfileError(
-<<<<<<< HEAD
           `An account with this URL already exists: "${existingAccount.name}".`,
           "Account already exists",
           true,
           existingAccount
-=======
-          `An account with this URL already exists: "${existingAccount.name}". You can switch to that account instead of creating a new one.`,
->>>>>>> a70835ee
         );
         return;
       }
@@ -1570,7 +1562,6 @@
       return;
     }
 
-<<<<<<< HEAD
     // Show a custom confirmation modal instead of window.confirm
     const confirmed = await new Promise<boolean>((resolve) => {
       const modal = document.createElement("div");
@@ -1608,13 +1599,6 @@
     });
 
     if (!confirmed) {
-=======
-    if (
-      !window.confirm(
-        `Are you sure you want to delete the account "${account.name}"?`,
-      )
-    ) {
->>>>>>> a70835ee
       return;
     }
 
