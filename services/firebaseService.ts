import { initializeApp, FirebaseApp } from "firebase/app";
import {
  getRemoteConfig,
  RemoteConfig,
  fetchAndActivate,
  getValue,
  getAll,
} from "firebase/remote-config";
import type {
  FirebaseConfig,
  RemoteConfigParams,
  RemoteConfigDefaults,
  FirebaseServiceOptions,
  CountdownConfig,
} from "../types/firebase";

/**
 * Service to handle Firebase Remote Config functionality
 */
class FirebaseService {
  private app: FirebaseApp | null = null;
  private remoteConfig: RemoteConfig | null = null;
  private initialized = false;

  /**
   * Get Firebase configuration from environment variables with fallbacks
   */
  private getFirebaseConfig(): FirebaseConfig {
    return {
      apiKey: import.meta.env.WXT_FIREBASE_API_KEY,
      authDomain: import.meta.env.WXT_FIREBASE_AUTH_DOMAIN,
      projectId: import.meta.env.WXT_FIREBASE_PROJECT_ID,
      storageBucket: import.meta.env.WXT_FIREBASE_STORAGE_BUCKET,
      messagingSenderId: import.meta.env.WXT_FIREBASE_MESSAGING_SENDER_ID,
      appId: import.meta.env.WXT_FIREBASE_APP_ID,
    };
  }

  /**
   * Default Firebase configuration
   * These should be replaced with your actual Firebase project configuration
   */
  private defaultConfig: FirebaseConfig = this.getFirebaseConfig();

  /**
   * Get default Remote Config values from environment variables with fallbacks
   */
  private getDefaultValues(): RemoteConfigDefaults {
    return {
      countdown_deadline:
        import.meta.env.WXT_COUNTDOWN_DEADLINE || "2025-10-14T23:59:59+05:30",
      countdown_timezone: import.meta.env.WXT_COUNTDOWN_TIMEZONE || "+05:30",
      countdown_enabled: import.meta.env.WXT_COUNTDOWN_ENABLED || "true",
    };
  }

  /**
   * Default Remote Config values
   */
  private defaultValues: RemoteConfigDefaults = this.getDefaultValues();

  /**
   * Initialize Firebase and Remote Config
   */
  async initialize(config?: Partial<FirebaseConfig>): Promise<void> {
    try {
      if (this.initialized) {
        return;
      }

      // Log configuration source
      const configInfo = this.getConfigInfo();

      // Use provided config or default
      const firebaseConfig = { ...this.defaultConfig, ...config };

      // Initialize Firebase App
      this.app = initializeApp(firebaseConfig);

      // Initialize Remote Config
      this.remoteConfig = getRemoteConfig(this.app);

      // Set default values
      this.remoteConfig.defaultConfig = this.defaultValues;

      // Configure Remote Config settings
      this.remoteConfig.settings = {
        minimumFetchIntervalMillis: parseInt(
          import.meta.env.WXT_FIREBASE_FETCH_INTERVAL_MS || "3600000",
        ), // 1 hour
        fetchTimeoutMillis: parseInt(
          import.meta.env.WXT_FIREBASE_FETCH_TIMEOUT_MS || "60000",
        ), // 1 minute
      };

<<<<<<< HEAD
=======
      ("⚙️ Remote Config settings:", this.remoteConfig.settings);

>>>>>>> 190156af
      this.initialized = true;

      // Fetch initial config
      await this.fetchConfig();
    } catch (error) {
      console.error("❌ Failed to initialize Firebase:", error);
      // Continue with default values even if Firebase fails
      this.initialized = false;
    }
  }

  /**
   * Fetch and activate Remote Config
   */
  async fetchConfig(): Promise<boolean> {
    try {
      if (!this.remoteConfig) {
        return false;
      }

      const activated = await fetchAndActivate(this.remoteConfig);

      return activated;
    } catch (error) {
      console.error("❌ Failed to fetch Remote Config:", error);
      return false;
    }
  }

  /**
   * Get countdown deadline from Remote Config
   */
  getCountdownDeadline(): string {
    try {
      if (!this.remoteConfig) {
        return this.defaultValues.countdown_deadline;
      }

      const deadline = getValue(
        this.remoteConfig,
        "countdown_deadline",
      ).asString();
<<<<<<< HEAD
=======
      ("📅 Retrieved countdown deadline:", deadline);
>>>>>>> 190156af
      return deadline || this.defaultValues.countdown_deadline;
    } catch (error) {
      console.error("❌ Failed to get countdown deadline:", error);
      return this.defaultValues.countdown_deadline;
    }
  }

  /**
   * Get countdown timezone from Remote Config
   */
  getCountdownTimezone(): string {
    try {
      if (!this.remoteConfig) {
        return this.defaultValues.countdown_timezone;
      }

      const timezone = getValue(
        this.remoteConfig,
        "countdown_timezone",
      ).asString();
      return timezone || this.defaultValues.countdown_timezone;
    } catch (error) {
      console.error("❌ Failed to get countdown timezone:", error);
      return this.defaultValues.countdown_timezone;
    }
  }

  /**
   * Check if countdown is enabled from Remote Config
   */
  isCountdownEnabled(): boolean {
    try {
      if (!this.remoteConfig) {
<<<<<<< HEAD
=======
        console.warn(
          "⚠️ Remote Config not initialized, using default (enabled)",
        );
>>>>>>> 190156af
        return true; // Default to enabled
      }

      const enabled = getValue(
        this.remoteConfig,
        "countdown_enabled",
      ).asBoolean();
<<<<<<< HEAD
=======
      ("⏰ Countdown enabled:", enabled);
>>>>>>> 190156af
      return enabled;
    } catch (error) {
      console.error("❌ Failed to get countdown enabled status:", error);
      return true; // Default to enabled
    }
  }

  /**
   * Get all Remote Config parameters
   */
  getAllParams(): RemoteConfigParams {
    return {
      countdown_deadline: this.getCountdownDeadline(),
      countdown_timezone: this.getCountdownTimezone(),
      countdown_enabled: this.isCountdownEnabled(),
    };
  }

  /**
   * Get countdown configuration as structured object
   */
  getCountdownConfig(): CountdownConfig {
    return {
      deadline: this.getCountdownDeadline(),
      timezone: this.getCountdownTimezone(),
      enabled: this.isCountdownEnabled(),
      title: "Google Cloud Skills Boost Challenge Countdown",
    };
  }

  /**
   * Manually refresh Remote Config (for testing)
   */
  async refreshConfig(): Promise<boolean> {
    return await this.fetchConfig();
  }

  /**
<<<<<<< HEAD
=======
   * Refresh Remote Config and return updated countdown state
   */
  async refreshCountdownState(): Promise<CountdownStateRefreshResult> {
    ("🔄 Refreshing countdown state from Remote Config...");

    // Get current state
    const currentState = {
      enabled: this.isCountdownEnabled(),
      deadline: this.getCountdownDeadline(),
      timezone: this.getCountdownTimezone(),
    };

    // Refresh config
    const refreshed = await this.fetchConfig();

    // Get new state
    const newState = {
      enabled: this.isCountdownEnabled(),
      deadline: this.getCountdownDeadline(),
      timezone: this.getCountdownTimezone(),
    };

    // Check if anything changed
    const changed =
      currentState.enabled !== newState.enabled ||
      currentState.deadline !== newState.deadline ||
      currentState.timezone !== newState.timezone;

    if (changed) {
      ("🔄 Countdown configuration changed:",
        {
          old: currentState,
          new: newState,
        });
    } else {
      ("ℹ️ No changes in countdown configuration");
    }

    return {
      ...newState,
      changed,
    };
  }

  /**
>>>>>>> 190156af
   * Get initialization status
   */
  isInitialized(): boolean {
    return this.initialized;
  }

  /**
   * Get Firebase app instance
   */
  getApp(): FirebaseApp | null {
    return this.app;
  }

  /**
   * Get Remote Config instance
   */
  getRemoteConfig(): RemoteConfig | null {
    return this.remoteConfig;
  }

  /**
   * Get configuration info for debugging
   */
  getConfigInfo(): {
    source: "environment" | "fallback";
    config: FirebaseConfig;
    settings: {
      minimumFetchIntervalMillis: number;
      fetchTimeoutMillis: number;
    };
    defaults: RemoteConfigDefaults;
  } {
    const isUsingEnv = !!(
      import.meta.env.WXT_FIREBASE_API_KEY &&
      import.meta.env.WXT_FIREBASE_PROJECT_ID
    );

    return {
      source: isUsingEnv ? "environment" : "fallback",
      config: this.getFirebaseConfig(),
      settings: {
        minimumFetchIntervalMillis: parseInt(
          import.meta.env.WXT_FIREBASE_FETCH_INTERVAL_MS || "3600000",
        ),
        fetchTimeoutMillis: parseInt(
          import.meta.env.WXT_FIREBASE_FETCH_TIMEOUT_MS || "60000",
        ),
      },
      defaults: this.getDefaultValues(),
    };
  }
}

// Create and export singleton instance
const firebaseService = new FirebaseService();
export default firebaseService;<|MERGE_RESOLUTION|>--- conflicted
+++ resolved
@@ -93,11 +93,6 @@
         ), // 1 minute
       };
 
-<<<<<<< HEAD
-=======
-      ("⚙️ Remote Config settings:", this.remoteConfig.settings);
-
->>>>>>> 190156af
       this.initialized = true;
 
       // Fetch initial config
@@ -140,10 +135,6 @@
         this.remoteConfig,
         "countdown_deadline",
       ).asString();
-<<<<<<< HEAD
-=======
-      ("📅 Retrieved countdown deadline:", deadline);
->>>>>>> 190156af
       return deadline || this.defaultValues.countdown_deadline;
     } catch (error) {
       console.error("❌ Failed to get countdown deadline:", error);
@@ -177,12 +168,6 @@
   isCountdownEnabled(): boolean {
     try {
       if (!this.remoteConfig) {
-<<<<<<< HEAD
-=======
-        console.warn(
-          "⚠️ Remote Config not initialized, using default (enabled)",
-        );
->>>>>>> 190156af
         return true; // Default to enabled
       }
 
@@ -190,10 +175,6 @@
         this.remoteConfig,
         "countdown_enabled",
       ).asBoolean();
-<<<<<<< HEAD
-=======
-      ("⏰ Countdown enabled:", enabled);
->>>>>>> 190156af
       return enabled;
     } catch (error) {
       console.error("❌ Failed to get countdown enabled status:", error);
@@ -232,54 +213,6 @@
   }
 
   /**
-<<<<<<< HEAD
-=======
-   * Refresh Remote Config and return updated countdown state
-   */
-  async refreshCountdownState(): Promise<CountdownStateRefreshResult> {
-    ("🔄 Refreshing countdown state from Remote Config...");
-
-    // Get current state
-    const currentState = {
-      enabled: this.isCountdownEnabled(),
-      deadline: this.getCountdownDeadline(),
-      timezone: this.getCountdownTimezone(),
-    };
-
-    // Refresh config
-    const refreshed = await this.fetchConfig();
-
-    // Get new state
-    const newState = {
-      enabled: this.isCountdownEnabled(),
-      deadline: this.getCountdownDeadline(),
-      timezone: this.getCountdownTimezone(),
-    };
-
-    // Check if anything changed
-    const changed =
-      currentState.enabled !== newState.enabled ||
-      currentState.deadline !== newState.deadline ||
-      currentState.timezone !== newState.timezone;
-
-    if (changed) {
-      ("🔄 Countdown configuration changed:",
-        {
-          old: currentState,
-          new: newState,
-        });
-    } else {
-      ("ℹ️ No changes in countdown configuration");
-    }
-
-    return {
-      ...newState,
-      changed,
-    };
-  }
-
-  /**
->>>>>>> 190156af
    * Get initialization status
    */
   isInitialized(): boolean {
