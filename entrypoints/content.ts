--- conflicted
+++ resolved
@@ -51,13 +51,8 @@
 async function fetchPostsOfPublicationOnce(
   publicationId: string,
   query: string,
-<<<<<<< HEAD
   first = 10,
   after: string | null = null
-=======
-  first: number = 10,
-  after: string | null = null,
->>>>>>> 20682385
 ) {
   let fetched = false;
 
