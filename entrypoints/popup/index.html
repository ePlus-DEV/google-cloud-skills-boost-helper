<!doctype html>
<html lang="en">
  <head>
    <meta charset="UTF-8" />
    <meta name="viewport" content="width=device-width, initial-scale=1.0" />
    <title>Default Popup Title</title>
    <meta name="manifest.type" content="browser_action" />
    <link rel="stylesheet" href="~/assets/tailwind.css" />
    <link
      rel="stylesheet"
      href="https://cdn.jsdelivr.net/npm/@fortawesome/fontawesome-free/css/all.min.css"
    />
  </head>

  <body>
    <div class="relative">
      <div
        class="w-[400px] mx-auto grid grid-cols-1 md:grid-cols-4 gap-4 bg-gradient-to-r from-blue-200 via-blue-300 to-blue-400 dark:from-gray-700 dark:via-gray-800 dark:to-gray-900 shadow-lg rounded-lg p-1"
      >
        <div
          class="w-[400px] mx-auto bg-gradient-to-br from-slate-900 via-purple-900 to-slate-900 min-h-[700px] relative overflow-hidden shadow-2xl rounded-xl"
        >
          <div
            class="absolute top-0 left-0 w-full h-full overflow-hidden opacity-20 pointer-events-none"
          >
            <div
<<<<<<< HEAD
              class="absolute top-0 left-1/2 -translate-x-1/2 w-24 h-2 bg-gradient-to-r from-pink-500 via-purple-500 to-indigo-500 rounded-full blur-sm">
            </div>
            <div class="text-center">
              <h1
                class="text-3xl font-bold text-transparent bg-clip-text bg-gradient-to-r from-pink-500 via-purple-500 to-indigo-500">
                Arcade Points
              </h1>
              <div class="relative mt-2">
                <div class="text-6xl font-black text-white tracking-tighter" id="arcade-points">
                  20.5
                </div>
                <div
                  class="absolute -top-1 -right-1 bg-gradient-to-r from-yellow-400 to-orange-500 text-white text-xs font-bold px-2 py-0.5 rounded-full animate-pulse">
                  +0
                </div>
              </div>
            </div>
            <!-- Button Setting -->
            <button
              class="absolute top-2 left-2 bg-gradient-to-r from-blue-500 to-blue-700 text-white p-3 rounded-full disabled:opacity-50 disabled:cursor-not-allowed cursor-pointer transition-all duration-300 hover:scale-110 shadow-lg hover:shadow-blue-500/50 flex items-center justify-center hover:rotate-90">
              <i class="fa-solid fa-cog transition-transform duration-300 fa-2x"></i>
            </button>
            <!-- Button Setting -->
            <!-- Button Refresh -->
            <button
              class="absolute top-2 right-2 bg-gradient-to-r from-pink-500 via-purple-500 to-indigo-500 text-white p-3 rounded-full disabled:opacity-50 disabled:cursor-not-allowed cursor-pointer transition-all duration-300 hover:scale-110 shadow-lg hover:shadow-pink-500/50 flex items-center justify-center hover:rotate-90 refresh-button">
              <i class="fa-solid fa-arrows-rotate transition-transform duration-300 fa-2x refresh-icon"></i>
            </button>
            <!-- Button Refresh -->
          </div>
          <div class="relative bg-white/10 backdrop-blur-md rounded-2xl p-5 mb-4 overflow-hidden group">
=======
              class="absolute top-10 left-10 w-40 h-40 rounded-full bg-purple-500 blur-3xl"
            ></div>
>>>>>>> a2991a90
            <div
              class="absolute bottom-10 right-10 w-40 h-40 rounded-full bg-blue-500 blur-3xl"
            ></div>
            <div
              class="absolute top-1/2 left-1/2 -translate-x-1/2 -translate-y-1/2 w-60 h-60 rounded-full bg-pink-500 blur-3xl opacity-20"
            ></div>
          </div>
          <div class="relative z-10 p-4">
            <div class="relative mb-6 pt-6">
              <div
                class="absolute top-0 left-1/2 -translate-x-1/2 w-24 h-2 bg-gradient-to-r from-pink-500 via-purple-500 to-indigo-500 rounded-full blur-sm"
              ></div>
              <div class="text-center">
                <h1
                  class="text-3xl font-bold text-transparent bg-clip-text bg-gradient-to-r from-pink-500 via-purple-500 to-indigo-500"
                >
                  Arcade Points
                </h1>
                <div class="relative mt-2">
                  <div
                    class="text-6xl font-black text-white tracking-tighter"
                    id="arcade-points"
                  >
                    20.5
                  </div>
                  <div
                    class="absolute -top-1 -right-1 bg-gradient-to-r from-yellow-400 to-orange-500 text-white text-xs font-bold px-2 py-0.5 rounded-full animate-pulse"
                  >
                    +0
                  </div>
                </div>
              </div>
              <!-- Button Setting -->
              <button
                class="absolute top-2 left-2 bg-gradient-to-r from-blue-500 to-blue-700 text-white p-3 rounded-full disabled:opacity-50 disabled:cursor-not-allowed transition-all duration-300 hover:scale-110 shadow-lg hover:shadow-blue-500/50 flex items-center justify-center hover:rotate-180"
              >
                <i
                  class="fa-solid fa-cog transition-transform duration-300 fa-2x hover:rotate-90"
                ></i>
              </button>
              <!-- Button Setting -->
              <!-- Button Refresh -->
              <button
                class="absolute top-2 right-2 bg-gradient-to-r from-pink-500 via-purple-500 to-indigo-500 text-white p-3 rounded-full disabled:opacity-50 disabled:cursor-not-allowed transition-all duration-300 hover:scale-110 shadow-lg hover:shadow-pink-500/50 flex items-center justify-center hover:rotate-180 refresh-button cursor-pointer"
              >
                <i
                  class="fa-solid fa-arrows-rotate transition-transform duration-300 fa-2x hover:rotate-90 refresh-icon"
                ></i>
              </button>
              <!-- Button Refresh -->
            </div>
            <div
              class="relative bg-white/10 backdrop-blur-md rounded-2xl p-5 mb-4 overflow-hidden group"
            >
              <div
                class="absolute inset-0 bg-gradient-to-r from-pink-500/20 via-purple-500/20 to-indigo-500/20 opacity-0 group-hover:opacity-100 transition-opacity duration-500"
              ></div>
              <div class="flex items-center">
                <div class="relative">
                  <div
                    class="absolute inset-0 bg-gradient-to-r from-pink-500 via-purple-500 to-indigo-500 animate-spin-slow blur-md"
                  ></div>
                  <div class="relative z-10">
                    <img
                      src="data:image/png;base64,iVBORw0KGgoAAAANSUhEUgAAAIAAAACACAYAAADDPmHLAAAACXBIWXMAAAOxAAADsQH1g%2B1JAAAABHNCSVQICAgIfAhkiAAAEUVJREFUeNrtnQl0FFXahotZVBD9Z35BEfTXUUeHxeUfHUdHRxQYlkEGGCACoqIsw6aogIDDCIJAQCDBgGQIJBBAMEGIZCMx6ap0ks7W2feFpG8HSAQJAUJCAul3%2BnLo05lIkFR91el013fOew4cQk5VvU%2Fd5avv3iu4WgDoEsPwkMjwqsTwrmTCRpEhWDRBEhlyrTppVY1VdVaB69qfa679W%2B61nw3i%2F5f%2FDp0JI%2FnvBNBF0MK5IrYSfXQMHhLDZpHBYNV5q6CSzksMiSKDt8QwIdqM3oIWjg2xAreJlRjODZdMKObGdLCKrPLSmTEsohS3ClrQR1A%2BbuFNuo4hUGI4R2YevWolht28yzAa8UtBC2URV4nfigyeVlVbhU6mat5K6Rj6C1q0L0SGF60KtcpiFVxACRLDKG0Q%2BROjd8mEsSJDplVwRUkM6TozRmsgtArJhBEig9EquInS%2BKBRcPfQleMxkSHMKripvhPNGCC4W4SeRLdrCZrLVsHN1SQxrDNUoqvgDiEyDJEYjmnG%2F0ilsSYMElww7AkcBk8dQ7NmdpuySAz%2F5i2k4EoRU4knRIY8zeCbVo7L5A8kMyaJDHWaqe1WvVVvCZ01goCf8xy5szzQhMJzSEkzIVPMQl54HPJCRRSERIGtWoWK9RtQutUP%2BftCkP2tDkmZVc4DghkbVgA%2FE2hD%2Fdy9xPB1RzwwfUk9uMllew%2Bg2nMlzi%2BcgctTRwATX7quGvv1ROPvevxYT9yL%2Bhf64tzoV3Bqzjso3vkV9CV1HQXBIT6GEjpDiKfQXWKIcuQDMiYUomKHP2qXzIVl8qA2zG4HAG2p391oeOlxnJ4%2BBYWBwRArmh0Jgi6iFHcKzhwx5biHpzsd8UBSU8th%2FvJLNMz2aG2qHADk6cn7UPPGeGSF6h0FgTGqDHcLTjrNe5DPZVXNpVdcRsHhKJz7aHZLEykAUKyG5x%2FF8U%2BWIa6sXm0ISvizFpwp9FXoyQsjVOvXSxtQuvdrXJo13mYcNQB0euo%2BVM2fi4S8GjUhKBMr0EtwhuD9Em%2F21Xrjiw%2BE4NLMv9OZTg9Am4PI6vdmIa6sQZ3W0IRssQK%2FcoZKnWg1bjBTzETd%2FLdkmEoAAKEuPf0ASn18VRsYdlgZGp%2Bb8spZ8vl6QS2%2B9%2FyUwFwCAAh1YeQLSI0vpIfAhMM85yI4OtRI8uRGJqBxxhhujCsBYNfjvXDM6ws1Ck3WCY4MnQmTSW%2Bg%2FAqYry8waSA3xUUBsKvW46%2FUSSULrzRy2IcdieEi1cUbck8TTOscCgDRtPExpMdmUkLwQ9wJ3O%2BIT7o5ZMmclGNomDWBG%2BFOANj1RG%2FkBUVQjgeSVS1HF83wobrYrBgjrrw1jJvgvgBw9e%2BF4h17KVsCT9UqeajKtHOiDGieMoQboAFgFb%2BGijVr6cYDlRhIXsPHs08k5kcn2T7YaAC0UPkbryO4kGxWkE%2FaFfACTpKvdolFtmZfA6Cl%2BVMmY20SsDYZCC4iyxQuolmeZUJfXrmq9IKSM0%2Bgcfpo%2FtA1AH5sPhcpBHymFluOB5T3%2FSZEKr2YxLwfUD9vcoeb3fTGUJye%2ByaOvz8bx5YsQsHyT3F6%2BJ9xdtAzOP%2Fi46h%2F5jcOBaL89Ul24%2Bkh4AomWLGjtCm6gjrDM8C%2F%2Bjnc8FNzpyL5820I2RWD7REMnoZm%2FoBvKM%2FEKwg8kAH9Cm8cHz8KF599BI19ezrIfHoIdAyDZa%2FVExlSlV4AK1wKZAiwpP%2FcIRB8%2F%2B47EH32wTeykj9IEu38Jh%2BFM2ah7rlHiZp9u%2FlqQyAxJMp9%2B8cqnuuXxcCS8TMOgOoQVH44F8FfJWKtwcIfnmoK8Q0D7zYa%2BxL0%2BY6CwIw%2FC%2B0Npat0E0xn0Jh5j838VhD0JzPevGAeAr4tlmGmMh30%2B46PGwiaffUh4DWacpI%2BUKKT%2BdNbm0%2FaElx8%2B28I2xkh442nVfLSNWh8sg%2B1%2BfQQmPEHh438M8rigYwu3GxVICj5eCm8xHMEBtLoy4jjODvkWSV9vvoQmHC4PduyWOSP%2Bi%2BjLrt%2FG8Yr6w4sk16G3nsXxVtPr8RmFMycbTW8J82bTw%2BBJdaMh4WfCl5coOTtLyrxa200RUvA5%2FB8kEdsHL30n3rz9QMEbz49BJIJq4UbBc8fiwxVcs2PY41oyPoNN5YUAm7%2BV0EZKplGrwivAyh5%2B22C30UOQRX3%2BEZv%2Fyglb39JsY%2FNVHkQfNL%2FuubvDzLym9ZEAUElht9o9L9H%2FlSjCZey%2BrRlsJwxAe%2FzebOvGU0LQUCb1T5KNmHMKw1qaSZJSxDvHaAZTA%2FBWV7OL7QO3jQoaf5rcgdzA8kgqNrgwXP3mrnqQDDkev3%2FZrnmp5QX2ub9JLqY3hM%2BhhOaqWpBYMaG6%2FX%2FJfI%2F%2BCzhxpHpUMpBzUwVIeAVQz%2Facl1J838x6zEy803GVzQTHQCB3oR7W1b7via7tLs8n8x8%2FuXQPyVDM9ABEOhMGEfS%2F5cXrSIDoDhtjGacYyDgAGxq2f8b5AJQm%2FMCGQCBKdqc34EQJLRc5XtBbuq3OfM2EvOrjU9pZjkWgloAXfj8%2FxG5b396WTLZ2x%2BTukkzysEQ8KphRfn%2F0mJvIgC6wCdZm%2Fc7GgJe9CvoGN6TC0B1%2FhSi5v%2F%2FnfKBLdz7PYZPiHR6zfc7LgsCyYzZilb9nMt5ngSApLQlGgAEALQXAh3DekFkCJYJgK3oU7EOpoRoADgMADsE%2BwtgECSGODnm6011ZPn%2FLcmVGgAOBoDLJx01gtxt3FPL80jMb0zvzi9GA6ADAPjCiIscgJOyKn%2BPJZAAcDq9vwZABwHgnYYmDkCtvFU%2F0SQAlBuHagB0EACb0tDMAaiXA0Bu6SESAIqM4zQAOgiADSmwcACuyAGgoGQPCQB5xikaAB0EgKdV8gEo3asB4CR6P%2BCk7Myggi7gsNYFOIkW7jsl6%2F7WWaUNAl0AgCUHz8i6v8%2F5GEBiOCFvGphINA3spwGgUMuOyFsouzEFV3gLkNuRiaCmjNs1ABTqk6MX5eYB6nk9oNjRqeCtyUwDQIE%2Bi7ssLxWcgTNO8THoUMo3GgAyNXqqTvb9bU2H2Uk%2BBy%2FWAJCpiQtSZd%2Ff9iwkCxLDux1fEPKUBoBMTVudL%2Fv%2BdmRjP%2B8CXpVdElbkRVUSZvsk7BZaEd2AER40AMzbJn%2F85J%2BDZUIMw0Oyi0KPpZAVhcambnQbAOb4VNDlAIJr5AOQjz8KALrIXRYusSY0Z3YlAeCUcYDbADBudgKJ%2BSMnR2NNQrO8JFAyLLAdSi0xJDrDwpA9KQkub%2F6S4DNkb%2F%2Fri%2BXvnLI5DedargzydoalYaXGUS4PwORFaWQAzN1qkn0dvplIa7k2cALB4lACdUFAcrrLmr84iO7t5%2FpX%2BAXZ1xKQ1eJomWgzeitaHp79OzIImHGgawJgsGD83EQy88dOj1N0Pbtz8UTrzaGLnWWDiMMpwS4HwAf%2BJ0jf%2FlleZbKvxSsNlwRbUIwDkstLSLeIqc%2FogU0ulBf49LsGjHozlg4Aj6NYHt0g%2B3r%2BnYlUoXXozBimbJOoQaStwNq4v2N1UrMrNP08XUv59vOBpKJr8s%2FGwusdA38rLw6Rv03cQTLzdyX0xW2hczA0JrzTA%2FCPjaXk6d8PdlfJvh5eBLI1H93b2il0t4JNovlGkWTm33JkLm4NnYepcTmd1vwFgdUY4XGU1PwxM%2BKwOtEif2fzTBTf6FDokQRbxZKYb9Ptoe9jRlxR50v37juGv06MUqsCWLb8c7FUaCtE4Bd8pRDBZtEk5reEYKa%2B80Dwtx1RGPpaGLn5Y2fEYU2iRUnz3xxqRLefOi3EU9l28TtJzbdD8AHekrKd3vyhRw7iuZk71Cn%2F3qlsE43tmUgQfir4ljHKD4zoR2i%2BXbcemYdBMSFY44QHRvAZy%2BNfr0e3zeNxx6ZJeH7aLkrz%2BQckxfcdWHiTZwpLDOHKjozR87wAmfmtNSBqG5YlXnCewV5cFXrs%2BAe4%2BTbd4TURz0%2F3J5v3L%2FnmrKJr9DGiWrjZiDVhkPJDo2aQmt9a%2FxO6CKNjxQ5vDV4O2YduW16zGa8KBNPWFiq%2Bzl15mCu0JySGdCUAxJtqcSmrN7n5rfVI5EbMizc53PjxkSJ%2BvX1aK9PpIRjzjojP9FcUXetmIy4I7Q2dGaOVtgLZZRF8%2B9e2zCfVY0c3Y5q%2BAGuS1G0RxkZ8h7v8ZnJzb0aKxgS8bGzRgdPKTz7NxnJBTkgMKQRHx8owX77uC1%2BNEbFHsSChmsz0eboyDDiwDt23vd620fQtAc8iKr52byPqbJU%2FclqBYRSHR5dkPC3DfOXqE7EKL8ccwiQpFR%2FGV93Ut4VVhiZMj83D4CNf48E9S2WYTgPB5IWpJOObnblYIMgIshkBV3hZJR6OXuFA89vOJfQOX4mHIz9Hv6Nb8XS0P%2B7d9T567JzF%2B3Or2VPQ7YsJMsylhWDMNAkrdU3KD7RMBxOUBs8LSAyNSiHYX%2FoD7olYSmAkqayGkxhLNiYYOSUGy0LPKzZ%2FfQosu3LwtCAjiA%2BTtMuvyIw7wj50DQDoWwJe5Wsr81as7dn4VqAKQyW6igylFBCsyMhHtyPzXQAAWgj%2BMjEUM%2FYVkpjvnYaGIAO6CmRhTw5ZKCD4LLMYd4YtdHMA7BD8ceYOjPQNtRlIk%2FShD3vZGIU255xAj7B%2FujcAXD4ePKlEZT4v90oUSKN11ZAZWVQQ%2BOaeRq%2FwFW4LwO1bJ%2BHtmEwy83nGz%2Fa5V7XQMfQXGeqoINiVfx6%2FjdzkdgD8r98MfCjRnZHAR%2F1%2B2XhOcERIJoylGg9wHSxuxrDYcF4C5hYAPLJvOVYn0ha87sjFZ4Ijg58%2Byc2j0qFiYLo%2BH3eF%2FdNlAbh9y2t4NSyMznj7Mi%2BD4NCwHzZ1gBKCw8XAiqSLeDYqkBd%2FuBQA%2Fxf4EZbqz5CbvyUdbAXwC6EjwmjEL0WGo9QQrEsGZunLcH%2FE6k4PwJ2%2Bb8AjMo7WeHuRR83eZNwpdGQkFOEOkcGoBgT84814MZFPFzsdAN2%2FnIznvtmOVUmXVTHfOw11X%2BXiHsEZQjyJHiJDkRoQ8JtdaWjCGJ2Iu8M%2FcXoAum%2B9Zryhid54%2BzbvTTuyMUBwphAr8KDIUEI9MPRM%2Fu%2FCy8lSGh6N9OJjBCIA6KZ1Lx3eY3vj1TM%2FFU3%2BufiT4IwRcxx3iWYkqdUStBQv%2BBgc8y1PJHUYALxWoO%2F%2BNZijK2nDMPpmf28G%2BgnOHOIpdFdnYNj2g5kffxy8CujRSG90DX1PPQB8PMBrB54K9sKb0akyTFQ24NuWhT5CZ4igfNwimrDfcRDYtdLQiNn6Yxit04FPJx%2BKWM8riNsNAJ%2Bz%2F9pvOh7Ysxi%2FD96McZGxBP267B09TwRk4lcCbaifJ7hWR2ChHxO0X8sN9eDdBp9eTpVyMEXKwEQxFQND9mBo6EGMCT%2BKSVGJmBlbgI%2FjCb7JEyZ5HDvPp%2F%2BCOMSqavqWwLXF1%2FHZqnk7fYjHcZ%2FIEK9BcPODvcAsvCi4TNhXHq%2FQMTRrELQt3wxk2T7pumToKjFQZMijGxO4zFvfQF%2FJ49ytwXyrzrt7S7Du6rJtSLZtW9wq%2BP6EOoZAd4VgSwaqA3gRh7uHjmGwyKB3l%2B6Al25dXbGjxX9HrBkv8Syiq0LAR%2FdXp3Za3Dh05XjyWtdwxRW6gy%2BMOOOfhVWCFu2LuBO4X2RYLJnBOhsEG1LQvD0LSbvz8IqgBcGsoRLDRYYAq87edHfg%2BOydZVsGSgKy8XFABW4TtFDnQ5PE8Bd%2B2pnEkE8EgaKNl%2Fne%2B%2F45%2BOjqVE4Lhxei9NKZMM6qTSJDglW19BDYj1nhJ234ZiDdLxvrr1blaOGUUDwomTBCZ8YcHcP6AwXQ%2B6Sjhh%2BVuikVlzeloZk3154tFlXwv%2FOzdL1T0cB%2Fllfb%2BmYhhR%2Btxk%2FXulqF44LxH6hcs87tJ6aMAAAAAElFTkSuQmCC"
                      alt="Avatar"
                      width="80"
                      height="80"
                      class="rounded-full border-2 border-white/50 p-0.5"
                      id="avatar"
                    />
                  </div>
                  <div
                    class="absolute -bottom-1 -right-1 bg-gradient-to-r text-white from-yellow-400 to-orange-500 rounded-full p-1 z-20"
                  >
                    <i class="fa-solid fa-web-awesome"></i>
                  </div>
                </div>
                <div class="ml-4">
                  <h2
                    class="text-xl font-bold text-white truncate max-w-[200px]"
                    title="Anonymous"
                    id="user-name"
                  >
                    Anonymous
                  </h2>
                  <div class="flex items-center mt-1">
                    <div
                      class="bg-gradient-to-r from-yellow-400 to-orange-500 text-white text-xs font-bold px-2 py-0.5 rounded-full flex items-center"
                    >
                      <i class="fa-solid fa-crown text-white"></i>
                      <span class="ml-1" id="league">VIP</span>
                    </div>
                    <div class="ml-2 text-xs text-white/70" id="total-points">
                      0 points
                    </div>
                  </div>
                </div>
              </div>
              <div class="mt-4 w-full bg-white/10 rounded-full h-1.5">
                <div
                  class="bg-gradient-to-r from-pink-500 via-purple-500 to-indigo-500 h-full rounded-full relative overflow-hidden"
                  style="width: 66.6667%"
                >
                  <div
                    class="absolute inset-0 bg-white/30 animate-pulse-slow"
                  ></div>
                </div>
              </div>
              <div
                id="level-info"
                class="mt-1 flex justify-between text-xs text-white/70"
              >
                <span id="current-level">Current Level: STANDARD</span>
                <span id="next-level">Next level in 9.5 points</span>
              </div>
            </div>
            <div class="mb-4">
              <h3 class="text-white font-bold mb-3 flex items-center">
                <i class="fa-solid fa-award mr-2 fa-xl text-pink-400"></i>
                Badges & Achievements
              </h3>
              <div class="grid grid-cols-2 gap-3">
                <div
                  class="bg-white/10 backdrop-blur-md rounded-xl p-3 hover:bg-white/20 transition-colors duration-300 group relative overflow-hidden"
                >
                  <div
                    class="absolute inset-0 bg-gradient-to-br from-yellow-400 to-orange-500 opacity-0 group-hover:opacity-20 transition-opacity duration-300"
                  ></div>
                  <div class="flex items-center">
                    <div
                      class="h-10 w-10 rounded-full bg-gradient-to-br from-yellow-400 to-orange-500 flex items-center justify-center"
                    >
                      <i class="fa-solid fa-trophy text-yellow-400"></i>
                    </div>
                    <div class="ml-3">
                      <div class="text-white font-bold" id="game-badge-count">
                        7
                      </div>
                      <div class="text-xs text-white/70" id="game-badge-label">
                        Game Badge
                      </div>
                    </div>
                  </div>
                </div>
                <div
                  class="bg-white/10 backdrop-blur-md rounded-xl p-3 hover:bg-white/20 transition-colors duration-300 group relative overflow-hidden"
                >
                  <div
                    class="absolute inset-0 bg-gradient-to-br from-purple-400 to-indigo-500 opacity-0 group-hover:opacity-20 transition-opacity duration-300"
                  ></div>
                  <div class="flex items-center">
                    <div
                      class="h-10 w-10 rounded-full bg-gradient-to-br from-purple-400 to-indigo-500 flex items-center justify-center"
                    >
                      <i class="fa-regular fa-star text-purple-400"></i>
                    </div>
                    <div class="ml-3">
                      <div class="text-white font-bold" id="trivia-badge-count">
                        8
                      </div>
                      <div
                        class="text-xs text-white/70"
                        id="trivia-badge-label"
                      >
                        Trivia Badge
                      </div>
                    </div>
                  </div>
                </div>
                <div
                  class="bg-white/10 backdrop-blur-md rounded-xl p-3 hover:bg-white/20 transition-colors duration-300 group relative overflow-hidden"
                >
                  <div
                    class="absolute inset-0 bg-gradient-to-br from-blue-400 to-indigo-500 opacity-0 group-hover:opacity-20 transition-opacity duration-300"
                  ></div>
                  <div class="flex items-center">
                    <div
                      class="h-10 w-10 rounded-full bg-gradient-to-br from-blue-400 to-indigo-500 flex items-center justify-center"
                    >
                      <i class="fa-solid fa-bolt text-blue-400"></i>
                    </div>
                    <div class="ml-3">
                      <div class="text-white font-bold" id="skill-badge-count">
                        0.5
                      </div>
                      <div class="text-xs text-white/70" id="skill-badge-label">
                        Skill Badge
                      </div>
                    </div>
                  </div>
                </div>
                <div
                  class="bg-white/10 backdrop-blur-md rounded-xl p-3 hover:bg-white/20 transition-colors duration-300 group relative overflow-hidden"
                >
                  <div
                    class="absolute inset-0 bg-gradient-to-br from-green-400 to-emerald-500 opacity-0 group-hover:opacity-20 transition-opacity duration-300"
                  ></div>
                  <div class="flex items-center">
                    <div
                      class="h-10 w-10 rounded-full bg-gradient-to-br from-green-400 to-emerald-500 flex items-center justify-center"
                    >
                      <i class="fa-solid fa-medal text-green-400"></i>
                    </div>
                    <div class="ml-3">
                      <div
                        class="text-white font-bold"
                        id="special-points-count"
                      >
                        5
                      </div>
                      <div
                        class="text-xs text-white/70"
                        id="special-points-label"
                      >
                        Special Points
                      </div>
                    </div>
                  </div>
                </div>
              </div>
            </div>
            <div>
              <h3
                id="recent-activity"
                class="text-white font-bold mb-3 flex items-center"
              >
                <i class="fa-solid fa-fire text-orange-400 fa-xl mr-2"></i>
                Recent Activity
              </h3>
              <div class="space-y-3 max-h-64 overflow-y-auto">
                <div
                  class="bg-white/10 backdrop-blur-md rounded-xl p-3 hover:bg-white/20 transition-colors duration-300 relative overflow-hidden group"
                >
                  <div
                    class="absolute inset-0 bg-gradient-to-br from-blue-500 to-indigo-500 opacity-0 group-hover:opacity-20 transition-opacity duration-300"
                  ></div>
                  <div class="flex justify-between items-center">
                    <div class="flex items-center">
                      <div
                        class="h-8 w-8 rounded-full bg-gradient-to-br from-blue-400 to-indigo-500 flex items-center justify-center text-white"
                      >
                        <i class="fa-solid fa-bullseye"></i>
                      </div>
                      <div class="ml-3">
                        <div class="text-white font-bold">
                          Color Your Skills
                        </div>
                        <div class="text-sm text-gray-300">
                          Earned Mar 19, 2025 EDT
                        </div>
                      </div>
                    </div>
                    <div class="text-sm text-white">2</div>
                  </div>
                </div>
                <div
                  class="bg-white/10 backdrop-blur-md rounded-xl p-3 hover:bg-white/20 transition-colors duration-300 relative overflow-hidden group"
                >
                  <div
                    class="absolute inset-0 bg-gradient-to-br from-blue-500 to-indigo-500 opacity-0 group-hover:opacity-20 transition-opacity duration-300"
                  ></div>
                  <div class="flex justify-between items-center">
                    <div class="flex items-center">
                      <div
                        class="h-8 w-8 rounded-full bg-gradient-to-br from-blue-400 to-indigo-500 flex items-center justify-center text-white"
                      >
                        <i class="fa-solid fa-bullseye"></i>
                      </div>
                      <div class="ml-3">
                        <div class="text-white font-bold">
                          Skills Boost Arcade Base Camp March 2025
                        </div>
                        <div class="text-sm text-gray-300">
                          Earned Mar 18, 2025 EDT
                        </div>
                      </div>
                    </div>
                    <div class="text-sm text-white">1</div>
                  </div>
                </div>
                <div
                  class="bg-white/10 backdrop-blur-md rounded-xl p-3 hover:bg-white/20 transition-colors duration-300 relative overflow-hidden group"
                >
                  <div
                    class="absolute inset-0 bg-gradient-to-br from-blue-500 to-indigo-500 opacity-0 group-hover:opacity-20 transition-opacity duration-300"
                  ></div>
                  <div class="flex justify-between items-center">
                    <div class="flex items-center">
                      <div
                        class="h-8 w-8 rounded-full bg-gradient-to-br from-blue-400 to-indigo-500 flex items-center justify-center text-white"
                      >
                        <i class="fa-solid fa-bullseye"></i>
                      </div>
                      <div class="ml-3">
                        <div class="text-white font-bold">
                          Skills Boost Arcade Trivia March 2025 Week 2
                        </div>
                        <div class="text-sm text-gray-300">
                          Earned Mar 17, 2025 EDT
                        </div>
                      </div>
                    </div>
                    <div class="text-sm text-white">1</div>
                  </div>
                </div>
              </div>
              <div class="text-center text-white mt-3">Page 1/7</div>
              <button
                class="w-full py-2.5 bg-gradient-to-r from-green-500 via-teal-500 to-blue-500 text-white font-bold rounded-xl mt-3 relative overflow-hidden group hover:from-teal-500 hover:via-blue-500 hover:to-green-500 transition-all duration-300"
              >
                <div
                  class="absolute inset-0 bg-black/20 opacity-0 group-hover:opacity-20 transition-opacity duration-300"
                ></div>
                <span class="relative z-10">Load More</span>
              </button>
            </div>
            <button
<<<<<<< HEAD
              class="w-full py-2.5 bg-gradient-to-r from-green-500 via-teal-500 to-blue-500 text-white font-bold rounded-xl mt-3 relative overflow-hidden group hover:from-teal-500 hover:via-blue-500 hover:to-green-500 transition-all duration-300 cursor-pointer disabled:opacity-50 disabled:cursor-not-allowed">
              <div
                class="absolute inset-0 bg-black/20 opacity-0 group-hover:opacity-20 transition-opacity duration-300">
              </div>
              <span class="relative z-10">Load More</span>
=======
              class="w-full py-2.5 bg-gradient-to-r from-pink-500 via-purple-500 to-indigo-500 text-white font-bold rounded-xl relative overflow-hidden group mt-3 hover:from-purple-500 hover:via-indigo-500 hover:to-pink-500 transition-all duration-300 refresh-button cursor-pointer disabled:opacity-50 disabled:cursor-not-allowed"
            >
              Update Points
              <i
                class="fa-solid fa-arrows-rotate transition-transform duration-300 hover:rotate-90 ml-2 refresh-icon"
              ></i>
>>>>>>> a2991a90
            </button>
            <div
              id="last-updated"
              class="mt-6 text-center text-xs text-white/50"
            >
              Last Updated: 28/03/2025, 10:07:33
            </div>
          </div>
        </div>
      </div>
    </div>
    <script type="module" src="main.tsx"></script>
  </body>
</html><|MERGE_RESOLUTION|>--- conflicted
+++ resolved
@@ -12,19 +12,22 @@
     />
   </head>
 
-  <body>
-    <div class="relative">
+<body>
+  <div class="relative">
+    <div
+      class="w-[400px] mx-auto grid grid-cols-1 md:grid-cols-4 gap-4 bg-gradient-to-r from-blue-200 via-blue-300 to-blue-400 dark:from-gray-700 dark:via-gray-800 dark:to-gray-900 shadow-lg rounded-lg p-1">
       <div
-        class="w-[400px] mx-auto grid grid-cols-1 md:grid-cols-4 gap-4 bg-gradient-to-r from-blue-200 via-blue-300 to-blue-400 dark:from-gray-700 dark:via-gray-800 dark:to-gray-900 shadow-lg rounded-lg p-1"
-      >
-        <div
-          class="w-[400px] mx-auto bg-gradient-to-br from-slate-900 via-purple-900 to-slate-900 min-h-[700px] relative overflow-hidden shadow-2xl rounded-xl"
-        >
+        class="w-[400px] mx-auto bg-gradient-to-br from-slate-900 via-purple-900 to-slate-900 min-h-[700px] relative overflow-hidden shadow-2xl rounded-xl">
+        <div class="absolute top-0 left-0 w-full h-full overflow-hidden opacity-20 pointer-events-none">
+          <div class="absolute top-10 left-10 w-40 h-40 rounded-full bg-purple-500 blur-3xl"></div>
+          <div class="absolute bottom-10 right-10 w-40 h-40 rounded-full bg-blue-500 blur-3xl"></div>
           <div
-            class="absolute top-0 left-0 w-full h-full overflow-hidden opacity-20 pointer-events-none"
-          >
+            class="absolute top-1/2 left-1/2 -translate-x-1/2 -translate-y-1/2 w-60 h-60 rounded-full bg-pink-500 blur-3xl opacity-20">
+          </div>
+        </div>
+        <div class="relative z-10 p-4">
+          <div class="relative mb-6 pt-6">
             <div
-<<<<<<< HEAD
               class="absolute top-0 left-1/2 -translate-x-1/2 w-24 h-2 bg-gradient-to-r from-pink-500 via-purple-500 to-indigo-500 rounded-full blur-sm">
             </div>
             <div class="text-center">
@@ -56,118 +59,46 @@
             <!-- Button Refresh -->
           </div>
           <div class="relative bg-white/10 backdrop-blur-md rounded-2xl p-5 mb-4 overflow-hidden group">
-=======
-              class="absolute top-10 left-10 w-40 h-40 rounded-full bg-purple-500 blur-3xl"
-            ></div>
->>>>>>> a2991a90
             <div
-              class="absolute bottom-10 right-10 w-40 h-40 rounded-full bg-blue-500 blur-3xl"
-            ></div>
-            <div
-              class="absolute top-1/2 left-1/2 -translate-x-1/2 -translate-y-1/2 w-60 h-60 rounded-full bg-pink-500 blur-3xl opacity-20"
-            ></div>
-          </div>
-          <div class="relative z-10 p-4">
-            <div class="relative mb-6 pt-6">
-              <div
-                class="absolute top-0 left-1/2 -translate-x-1/2 w-24 h-2 bg-gradient-to-r from-pink-500 via-purple-500 to-indigo-500 rounded-full blur-sm"
-              ></div>
-              <div class="text-center">
-                <h1
-                  class="text-3xl font-bold text-transparent bg-clip-text bg-gradient-to-r from-pink-500 via-purple-500 to-indigo-500"
-                >
-                  Arcade Points
-                </h1>
-                <div class="relative mt-2">
-                  <div
-                    class="text-6xl font-black text-white tracking-tighter"
-                    id="arcade-points"
-                  >
-                    20.5
-                  </div>
-                  <div
-                    class="absolute -top-1 -right-1 bg-gradient-to-r from-yellow-400 to-orange-500 text-white text-xs font-bold px-2 py-0.5 rounded-full animate-pulse"
-                  >
-                    +0
-                  </div>
-                </div>
-              </div>
-              <!-- Button Setting -->
-              <button
-                class="absolute top-2 left-2 bg-gradient-to-r from-blue-500 to-blue-700 text-white p-3 rounded-full disabled:opacity-50 disabled:cursor-not-allowed transition-all duration-300 hover:scale-110 shadow-lg hover:shadow-blue-500/50 flex items-center justify-center hover:rotate-180"
-              >
-                <i
-                  class="fa-solid fa-cog transition-transform duration-300 fa-2x hover:rotate-90"
-                ></i>
-              </button>
-              <!-- Button Setting -->
-              <!-- Button Refresh -->
-              <button
-                class="absolute top-2 right-2 bg-gradient-to-r from-pink-500 via-purple-500 to-indigo-500 text-white p-3 rounded-full disabled:opacity-50 disabled:cursor-not-allowed transition-all duration-300 hover:scale-110 shadow-lg hover:shadow-pink-500/50 flex items-center justify-center hover:rotate-180 refresh-button cursor-pointer"
-              >
-                <i
-                  class="fa-solid fa-arrows-rotate transition-transform duration-300 fa-2x hover:rotate-90 refresh-icon"
-                ></i>
-              </button>
-              <!-- Button Refresh -->
-            </div>
-            <div
-              class="relative bg-white/10 backdrop-blur-md rounded-2xl p-5 mb-4 overflow-hidden group"
-            >
-              <div
-                class="absolute inset-0 bg-gradient-to-r from-pink-500/20 via-purple-500/20 to-indigo-500/20 opacity-0 group-hover:opacity-100 transition-opacity duration-500"
-              ></div>
-              <div class="flex items-center">
-                <div class="relative">
-                  <div
-                    class="absolute inset-0 bg-gradient-to-r from-pink-500 via-purple-500 to-indigo-500 animate-spin-slow blur-md"
-                  ></div>
-                  <div class="relative z-10">
-                    <img
-                      src="data:image/png;base64,iVBORw0KGgoAAAANSUhEUgAAAIAAAACACAYAAADDPmHLAAAACXBIWXMAAAOxAAADsQH1g%2B1JAAAABHNCSVQICAgIfAhkiAAAEUVJREFUeNrtnQl0FFXahotZVBD9Z35BEfTXUUeHxeUfHUdHRxQYlkEGGCACoqIsw6aogIDDCIJAQCDBgGQIJBBAMEGIZCMx6ap0ks7W2feFpG8HSAQJAUJCAul3%2BnLo05lIkFR91el013fOew4cQk5VvU%2Fd5avv3iu4WgDoEsPwkMjwqsTwrmTCRpEhWDRBEhlyrTppVY1VdVaB69qfa679W%2B61nw3i%2F5f%2FDp0JI%2FnvBNBF0MK5IrYSfXQMHhLDZpHBYNV5q6CSzksMiSKDt8QwIdqM3oIWjg2xAreJlRjODZdMKObGdLCKrPLSmTEsohS3ClrQR1A%2BbuFNuo4hUGI4R2YevWolht28yzAa8UtBC2URV4nfigyeVlVbhU6mat5K6Rj6C1q0L0SGF60KtcpiFVxACRLDKG0Q%2BROjd8mEsSJDplVwRUkM6TozRmsgtArJhBEig9EquInS%2BKBRcPfQleMxkSHMKripvhPNGCC4W4SeRLdrCZrLVsHN1SQxrDNUoqvgDiEyDJEYjmnG%2F0ilsSYMElww7AkcBk8dQ7NmdpuySAz%2F5i2k4EoRU4knRIY8zeCbVo7L5A8kMyaJDHWaqe1WvVVvCZ01goCf8xy5szzQhMJzSEkzIVPMQl54HPJCRRSERIGtWoWK9RtQutUP%2BftCkP2tDkmZVc4DghkbVgA%2FE2hD%2Fdy9xPB1RzwwfUk9uMllew%2Bg2nMlzi%2BcgctTRwATX7quGvv1ROPvevxYT9yL%2Bhf64tzoV3Bqzjso3vkV9CV1HQXBIT6GEjpDiKfQXWKIcuQDMiYUomKHP2qXzIVl8qA2zG4HAG2p391oeOlxnJ4%2BBYWBwRArmh0Jgi6iFHcKzhwx5biHpzsd8UBSU8th%2FvJLNMz2aG2qHADk6cn7UPPGeGSF6h0FgTGqDHcLTjrNe5DPZVXNpVdcRsHhKJz7aHZLEykAUKyG5x%2FF8U%2BWIa6sXm0ISvizFpwp9FXoyQsjVOvXSxtQuvdrXJo13mYcNQB0euo%2BVM2fi4S8GjUhKBMr0EtwhuD9Em%2F21Xrjiw%2BE4NLMv9OZTg9Am4PI6vdmIa6sQZ3W0IRssQK%2FcoZKnWg1bjBTzETd%2FLdkmEoAAKEuPf0ASn18VRsYdlgZGp%2Bb8spZ8vl6QS2%2B9%2FyUwFwCAAh1YeQLSI0vpIfAhMM85yI4OtRI8uRGJqBxxhhujCsBYNfjvXDM6ws1Ck3WCY4MnQmTSW%2Bg%2FAqYry8waSA3xUUBsKvW46%2FUSSULrzRy2IcdieEi1cUbck8TTOscCgDRtPExpMdmUkLwQ9wJ3O%2BIT7o5ZMmclGNomDWBG%2BFOANj1RG%2FkBUVQjgeSVS1HF83wobrYrBgjrrw1jJvgvgBw9e%2BF4h17KVsCT9UqeajKtHOiDGieMoQboAFgFb%2BGijVr6cYDlRhIXsPHs08k5kcn2T7YaAC0UPkbryO4kGxWkE%2FaFfACTpKvdolFtmZfA6Cl%2BVMmY20SsDYZCC4iyxQuolmeZUJfXrmq9IKSM0%2Bgcfpo%2FtA1AH5sPhcpBHymFluOB5T3%2FSZEKr2YxLwfUD9vcoeb3fTGUJye%2ByaOvz8bx5YsQsHyT3F6%2BJ9xdtAzOP%2Fi46h%2F5jcOBaL89Ul24%2Bkh4AomWLGjtCm6gjrDM8C%2F%2Bjnc8FNzpyL5820I2RWD7REMnoZm%2FoBvKM%2FEKwg8kAH9Cm8cHz8KF599BI19ezrIfHoIdAyDZa%2FVExlSlV4AK1wKZAiwpP%2FcIRB8%2F%2B47EH32wTeykj9IEu38Jh%2BFM2ah7rlHiZp9u%2FlqQyAxJMp9%2B8cqnuuXxcCS8TMOgOoQVH44F8FfJWKtwcIfnmoK8Q0D7zYa%2BxL0%2BY6CwIw%2FC%2B0Npat0E0xn0Jh5j838VhD0JzPevGAeAr4tlmGmMh30%2B46PGwiaffUh4DWacpI%2BUKKT%2BdNbm0%2FaElx8%2B28I2xkh442nVfLSNWh8sg%2B1%2BfQQmPEHh438M8rigYwu3GxVICj5eCm8xHMEBtLoy4jjODvkWSV9vvoQmHC4PduyWOSP%2Bi%2BjLrt%2FG8Yr6w4sk16G3nsXxVtPr8RmFMycbTW8J82bTw%2BBJdaMh4WfCl5coOTtLyrxa200RUvA5%2FB8kEdsHL30n3rz9QMEbz49BJIJq4UbBc8fiwxVcs2PY41oyPoNN5YUAm7%2BV0EZKplGrwivAyh5%2B22C30UOQRX3%2BEZv%2Fyglb39JsY%2FNVHkQfNL%2FuubvDzLym9ZEAUElht9o9L9H%2FlSjCZey%2BrRlsJwxAe%2FzebOvGU0LQUCb1T5KNmHMKw1qaSZJSxDvHaAZTA%2FBWV7OL7QO3jQoaf5rcgdzA8kgqNrgwXP3mrnqQDDkev3%2FZrnmp5QX2ub9JLqY3hM%2BhhOaqWpBYMaG6%2FX%2FJfI%2F%2BCzhxpHpUMpBzUwVIeAVQz%2Facl1J838x6zEy803GVzQTHQCB3oR7W1b7via7tLs8n8x8%2FuXQPyVDM9ABEOhMGEfS%2F5cXrSIDoDhtjGacYyDgAGxq2f8b5AJQm%2FMCGQCBKdqc34EQJLRc5XtBbuq3OfM2EvOrjU9pZjkWgloAXfj8%2FxG5b396WTLZ2x%2BTukkzysEQ8KphRfn%2F0mJvIgC6wCdZm%2Fc7GgJe9CvoGN6TC0B1%2FhSi5v%2F%2FnfKBLdz7PYZPiHR6zfc7LgsCyYzZilb9nMt5ngSApLQlGgAEALQXAh3DekFkCJYJgK3oU7EOpoRoADgMADsE%2BwtgECSGODnm6011ZPn%2FLcmVGgAOBoDLJx01gtxt3FPL80jMb0zvzi9GA6ADAPjCiIscgJOyKn%2BPJZAAcDq9vwZABwHgnYYmDkCtvFU%2F0SQAlBuHagB0EACb0tDMAaiXA0Bu6SESAIqM4zQAOgiADSmwcACuyAGgoGQPCQB5xikaAB0EgKdV8gEo3asB4CR6P%2BCk7Myggi7gsNYFOIkW7jsl6%2F7WWaUNAl0AgCUHz8i6v8%2F5GEBiOCFvGphINA3spwGgUMuOyFsouzEFV3gLkNuRiaCmjNs1ABTqk6MX5eYB6nk9oNjRqeCtyUwDQIE%2Bi7ssLxWcgTNO8THoUMo3GgAyNXqqTvb9bU2H2Uk%2BBy%2FWAJCpiQtSZd%2Ff9iwkCxLDux1fEPKUBoBMTVudL%2Fv%2BdmRjP%2B8CXpVdElbkRVUSZvsk7BZaEd2AER40AMzbJn%2F85J%2BDZUIMw0Oyi0KPpZAVhcambnQbAOb4VNDlAIJr5AOQjz8KALrIXRYusSY0Z3YlAeCUcYDbADBudgKJ%2BSMnR2NNQrO8JFAyLLAdSi0xJDrDwpA9KQkub%2F6S4DNkb%2F%2Fri%2BXvnLI5DedargzydoalYaXGUS4PwORFaWQAzN1qkn0dvplIa7k2cALB4lACdUFAcrrLmr84iO7t5%2FpX%2BAXZ1xKQ1eJomWgzeitaHp79OzIImHGgawJgsGD83EQy88dOj1N0Pbtz8UTrzaGLnWWDiMMpwS4HwAf%2BJ0jf%2FlleZbKvxSsNlwRbUIwDkstLSLeIqc%2FogU0ulBf49LsGjHozlg4Aj6NYHt0g%2B3r%2BnYlUoXXozBimbJOoQaStwNq4v2N1UrMrNP08XUv59vOBpKJr8s%2FGwusdA38rLw6Rv03cQTLzdyX0xW2hczA0JrzTA%2FCPjaXk6d8PdlfJvh5eBLI1H93b2il0t4JNovlGkWTm33JkLm4NnYepcTmd1vwFgdUY4XGU1PwxM%2BKwOtEif2fzTBTf6FDokQRbxZKYb9Ptoe9jRlxR50v37juGv06MUqsCWLb8c7FUaCtE4Bd8pRDBZtEk5reEYKa%2B80Dwtx1RGPpaGLn5Y2fEYU2iRUnz3xxqRLefOi3EU9l28TtJzbdD8AHekrKd3vyhRw7iuZk71Cn%2F3qlsE43tmUgQfir4ljHKD4zoR2i%2BXbcemYdBMSFY44QHRvAZy%2BNfr0e3zeNxx6ZJeH7aLkrz%2BQckxfcdWHiTZwpLDOHKjozR87wAmfmtNSBqG5YlXnCewV5cFXrs%2BAe4%2BTbd4TURz0%2F3J5v3L%2FnmrKJr9DGiWrjZiDVhkPJDo2aQmt9a%2FxO6CKNjxQ5vDV4O2YduW16zGa8KBNPWFiq%2Bzl15mCu0JySGdCUAxJtqcSmrN7n5rfVI5EbMizc53PjxkSJ%2BvX1aK9PpIRjzjojP9FcUXetmIy4I7Q2dGaOVtgLZZRF8%2B9e2zCfVY0c3Y5q%2BAGuS1G0RxkZ8h7v8ZnJzb0aKxgS8bGzRgdPKTz7NxnJBTkgMKQRHx8owX77uC1%2BNEbFHsSChmsz0eboyDDiwDt23vd620fQtAc8iKr52byPqbJU%2FclqBYRSHR5dkPC3DfOXqE7EKL8ccwiQpFR%2FGV93Ut4VVhiZMj83D4CNf48E9S2WYTgPB5IWpJOObnblYIMgIshkBV3hZJR6OXuFA89vOJfQOX4mHIz9Hv6Nb8XS0P%2B7d9T567JzF%2B3Or2VPQ7YsJMsylhWDMNAkrdU3KD7RMBxOUBs8LSAyNSiHYX%2FoD7olYSmAkqayGkxhLNiYYOSUGy0LPKzZ%2FfQosu3LwtCAjiA%2BTtMuvyIw7wj50DQDoWwJe5Wsr81as7dn4VqAKQyW6igylFBCsyMhHtyPzXQAAWgj%2BMjEUM%2FYVkpjvnYaGIAO6CmRhTw5ZKCD4LLMYd4YtdHMA7BD8ceYOjPQNtRlIk%2FShD3vZGIU255xAj7B%2FujcAXD4ePKlEZT4v90oUSKN11ZAZWVQQ%2BOaeRq%2FwFW4LwO1bJ%2BHtmEwy83nGz%2Fa5V7XQMfQXGeqoINiVfx6%2FjdzkdgD8r98MfCjRnZHAR%2F1%2B2XhOcERIJoylGg9wHSxuxrDYcF4C5hYAPLJvOVYn0ha87sjFZ4Ijg58%2Byc2j0qFiYLo%2BH3eF%2FdNlAbh9y2t4NSyMznj7Mi%2BD4NCwHzZ1gBKCw8XAiqSLeDYqkBd%2FuBQA%2Fxf4EZbqz5CbvyUdbAXwC6EjwmjEL0WGo9QQrEsGZunLcH%2FE6k4PwJ2%2Bb8AjMo7WeHuRR83eZNwpdGQkFOEOkcGoBgT84814MZFPFzsdAN2%2FnIznvtmOVUmXVTHfOw11X%2BXiHsEZQjyJHiJDkRoQ8JtdaWjCGJ2Iu8M%2FcXoAum%2B9Zryhid54%2BzbvTTuyMUBwphAr8KDIUEI9MPRM%2Fu%2FCy8lSGh6N9OJjBCIA6KZ1Lx3eY3vj1TM%2FFU3%2BufiT4IwRcxx3iWYkqdUStBQv%2BBgc8y1PJHUYALxWoO%2F%2BNZijK2nDMPpmf28G%2BgnOHOIpdFdnYNj2g5kffxy8CujRSG90DX1PPQB8PMBrB54K9sKb0akyTFQ24NuWhT5CZ4igfNwimrDfcRDYtdLQiNn6Yxit04FPJx%2BKWM8riNsNAJ%2Bz%2F9pvOh7Ysxi%2FD96McZGxBP267B09TwRk4lcCbaifJ7hWR2ChHxO0X8sN9eDdBp9eTpVyMEXKwEQxFQND9mBo6EGMCT%2BKSVGJmBlbgI%2FjCb7JEyZ5HDvPp%2F%2BCOMSqavqWwLXF1%2FHZqnk7fYjHcZ%2FIEK9BcPODvcAsvCi4TNhXHq%2FQMTRrELQt3wxk2T7pumToKjFQZMijGxO4zFvfQF%2FJ49ytwXyrzrt7S7Du6rJtSLZtW9wq%2BP6EOoZAd4VgSwaqA3gRh7uHjmGwyKB3l%2B6Al25dXbGjxX9HrBkv8Syiq0LAR%2FdXp3Za3Dh05XjyWtdwxRW6gy%2BMOOOfhVWCFu2LuBO4X2RYLJnBOhsEG1LQvD0LSbvz8IqgBcGsoRLDRYYAq87edHfg%2BOydZVsGSgKy8XFABW4TtFDnQ5PE8Bd%2B2pnEkE8EgaKNl%2Fne%2B%2F45%2BOjqVE4Lhxei9NKZMM6qTSJDglW19BDYj1nhJ234ZiDdLxvrr1blaOGUUDwomTBCZ8YcHcP6AwXQ%2B6Sjhh%2BVuikVlzeloZk3154tFlXwv%2FOzdL1T0cB%2Fllfb%2BmYhhR%2Btxk%2FXulqF44LxH6hcs87tJ6aMAAAAAElFTkSuQmCC"
-                      alt="Avatar"
-                      width="80"
-                      height="80"
-                      class="rounded-full border-2 border-white/50 p-0.5"
-                      id="avatar"
-                    />
-                  </div>
-                  <div
-                    class="absolute -bottom-1 -right-1 bg-gradient-to-r text-white from-yellow-400 to-orange-500 rounded-full p-1 z-20"
-                  >
-                    <i class="fa-solid fa-web-awesome"></i>
-                  </div>
-                </div>
-                <div class="ml-4">
-                  <h2
-                    class="text-xl font-bold text-white truncate max-w-[200px]"
-                    title="Anonymous"
-                    id="user-name"
-                  >
-                    Anonymous
-                  </h2>
-                  <div class="flex items-center mt-1">
-                    <div
-                      class="bg-gradient-to-r from-yellow-400 to-orange-500 text-white text-xs font-bold px-2 py-0.5 rounded-full flex items-center"
-                    >
-                      <i class="fa-solid fa-crown text-white"></i>
-                      <span class="ml-1" id="league">VIP</span>
-                    </div>
-                    <div class="ml-2 text-xs text-white/70" id="total-points">
-                      0 points
-                    </div>
-                  </div>
-                </div>
-              </div>
-              <div class="mt-4 w-full bg-white/10 rounded-full h-1.5">
-                <div
-                  class="bg-gradient-to-r from-pink-500 via-purple-500 to-indigo-500 h-full rounded-full relative overflow-hidden"
-                  style="width: 66.6667%"
-                >
-                  <div
-                    class="absolute inset-0 bg-white/30 animate-pulse-slow"
-                  ></div>
-                </div>
+              class="absolute inset-0 bg-gradient-to-r from-pink-500/20 via-purple-500/20 to-indigo-500/20 opacity-0 group-hover:opacity-100 transition-opacity duration-500">
+            </div>
+            <div class="flex items-center">
+              <div class="relative">
+                <div
+                  class="absolute inset-0 bg-gradient-to-r from-pink-500 via-purple-500 to-indigo-500 animate-spin-slow blur-md">
+                </div>
+                <div class="relative z-10">
+                  <img
+                    src="data:image/png;base64,iVBORw0KGgoAAAANSUhEUgAAAIAAAACACAYAAADDPmHLAAAACXBIWXMAAAOxAAADsQH1g%2B1JAAAABHNCSVQICAgIfAhkiAAAEUVJREFUeNrtnQl0FFXahotZVBD9Z35BEfTXUUeHxeUfHUdHRxQYlkEGGCACoqIsw6aogIDDCIJAQCDBgGQIJBBAMEGIZCMx6ap0ks7W2feFpG8HSAQJAUJCAul3%2BnLo05lIkFR91el013fOew4cQk5VvU%2Fd5avv3iu4WgDoEsPwkMjwqsTwrmTCRpEhWDRBEhlyrTppVY1VdVaB69qfa679W%2B61nw3i%2F5f%2FDp0JI%2FnvBNBF0MK5IrYSfXQMHhLDZpHBYNV5q6CSzksMiSKDt8QwIdqM3oIWjg2xAreJlRjODZdMKObGdLCKrPLSmTEsohS3ClrQR1A%2BbuFNuo4hUGI4R2YevWolht28yzAa8UtBC2URV4nfigyeVlVbhU6mat5K6Rj6C1q0L0SGF60KtcpiFVxACRLDKG0Q%2BROjd8mEsSJDplVwRUkM6TozRmsgtArJhBEig9EquInS%2BKBRcPfQleMxkSHMKripvhPNGCC4W4SeRLdrCZrLVsHN1SQxrDNUoqvgDiEyDJEYjmnG%2F0ilsSYMElww7AkcBk8dQ7NmdpuySAz%2F5i2k4EoRU4knRIY8zeCbVo7L5A8kMyaJDHWaqe1WvVVvCZ01goCf8xy5szzQhMJzSEkzIVPMQl54HPJCRRSERIGtWoWK9RtQutUP%2BftCkP2tDkmZVc4DghkbVgA%2FE2hD%2Fdy9xPB1RzwwfUk9uMllew%2Bg2nMlzi%2BcgctTRwATX7quGvv1ROPvevxYT9yL%2Bhf64tzoV3Bqzjso3vkV9CV1HQXBIT6GEjpDiKfQXWKIcuQDMiYUomKHP2qXzIVl8qA2zG4HAG2p391oeOlxnJ4%2BBYWBwRArmh0Jgi6iFHcKzhwx5biHpzsd8UBSU8th%2FvJLNMz2aG2qHADk6cn7UPPGeGSF6h0FgTGqDHcLTjrNe5DPZVXNpVdcRsHhKJz7aHZLEykAUKyG5x%2FF8U%2BWIa6sXm0ISvizFpwp9FXoyQsjVOvXSxtQuvdrXJo13mYcNQB0euo%2BVM2fi4S8GjUhKBMr0EtwhuD9Em%2F21Xrjiw%2BE4NLMv9OZTg9Am4PI6vdmIa6sQZ3W0IRssQK%2FcoZKnWg1bjBTzETd%2FLdkmEoAAKEuPf0ASn18VRsYdlgZGp%2Bb8spZ8vl6QS2%2B9%2FyUwFwCAAh1YeQLSI0vpIfAhMM85yI4OtRI8uRGJqBxxhhujCsBYNfjvXDM6ws1Ck3WCY4MnQmTSW%2Bg%2FAqYry8waSA3xUUBsKvW46%2FUSSULrzRy2IcdieEi1cUbck8TTOscCgDRtPExpMdmUkLwQ9wJ3O%2BIT7o5ZMmclGNomDWBG%2BFOANj1RG%2FkBUVQjgeSVS1HF83wobrYrBgjrrw1jJvgvgBw9e%2BF4h17KVsCT9UqeajKtHOiDGieMoQboAFgFb%2BGijVr6cYDlRhIXsPHs08k5kcn2T7YaAC0UPkbryO4kGxWkE%2FaFfACTpKvdolFtmZfA6Cl%2BVMmY20SsDYZCC4iyxQuolmeZUJfXrmq9IKSM0%2Bgcfpo%2FtA1AH5sPhcpBHymFluOB5T3%2FSZEKr2YxLwfUD9vcoeb3fTGUJye%2ByaOvz8bx5YsQsHyT3F6%2BJ9xdtAzOP%2Fi46h%2F5jcOBaL89Ul24%2Bkh4AomWLGjtCm6gjrDM8C%2F%2Bjnc8FNzpyL5820I2RWD7REMnoZm%2FoBvKM%2FEKwg8kAH9Cm8cHz8KF599BI19ezrIfHoIdAyDZa%2FVExlSlV4AK1wKZAiwpP%2FcIRB8%2F%2B47EH32wTeykj9IEu38Jh%2BFM2ah7rlHiZp9u%2FlqQyAxJMp9%2B8cqnuuXxcCS8TMOgOoQVH44F8FfJWKtwcIfnmoK8Q0D7zYa%2BxL0%2BY6CwIw%2FC%2B0Npat0E0xn0Jh5j838VhD0JzPevGAeAr4tlmGmMh30%2B46PGwiaffUh4DWacpI%2BUKKT%2BdNbm0%2FaElx8%2B28I2xkh442nVfLSNWh8sg%2B1%2BfQQmPEHh438M8rigYwu3GxVICj5eCm8xHMEBtLoy4jjODvkWSV9vvoQmHC4PduyWOSP%2Bi%2BjLrt%2FG8Yr6w4sk16G3nsXxVtPr8RmFMycbTW8J82bTw%2BBJdaMh4WfCl5coOTtLyrxa200RUvA5%2FB8kEdsHL30n3rz9QMEbz49BJIJq4UbBc8fiwxVcs2PY41oyPoNN5YUAm7%2BV0EZKplGrwivAyh5%2B22C30UOQRX3%2BEZv%2Fyglb39JsY%2FNVHkQfNL%2FuubvDzLym9ZEAUElht9o9L9H%2FlSjCZey%2BrRlsJwxAe%2FzebOvGU0LQUCb1T5KNmHMKw1qaSZJSxDvHaAZTA%2FBWV7OL7QO3jQoaf5rcgdzA8kgqNrgwXP3mrnqQDDkev3%2FZrnmp5QX2ub9JLqY3hM%2BhhOaqWpBYMaG6%2FX%2FJfI%2F%2BCzhxpHpUMpBzUwVIeAVQz%2Facl1J838x6zEy803GVzQTHQCB3oR7W1b7via7tLs8n8x8%2FuXQPyVDM9ABEOhMGEfS%2F5cXrSIDoDhtjGacYyDgAGxq2f8b5AJQm%2FMCGQCBKdqc34EQJLRc5XtBbuq3OfM2EvOrjU9pZjkWgloAXfj8%2FxG5b396WTLZ2x%2BTukkzysEQ8KphRfn%2F0mJvIgC6wCdZm%2Fc7GgJe9CvoGN6TC0B1%2FhSi5v%2F%2FnfKBLdz7PYZPiHR6zfc7LgsCyYzZilb9nMt5ngSApLQlGgAEALQXAh3DekFkCJYJgK3oU7EOpoRoADgMADsE%2BwtgECSGODnm6011ZPn%2FLcmVGgAOBoDLJx01gtxt3FPL80jMb0zvzi9GA6ADAPjCiIscgJOyKn%2BPJZAAcDq9vwZABwHgnYYmDkCtvFU%2F0SQAlBuHagB0EACb0tDMAaiXA0Bu6SESAIqM4zQAOgiADSmwcACuyAGgoGQPCQB5xikaAB0EgKdV8gEo3asB4CR6P%2BCk7Myggi7gsNYFOIkW7jsl6%2F7WWaUNAl0AgCUHz8i6v8%2F5GEBiOCFvGphINA3spwGgUMuOyFsouzEFV3gLkNuRiaCmjNs1ABTqk6MX5eYB6nk9oNjRqeCtyUwDQIE%2Bi7ssLxWcgTNO8THoUMo3GgAyNXqqTvb9bU2H2Uk%2BBy%2FWAJCpiQtSZd%2Ff9iwkCxLDux1fEPKUBoBMTVudL%2Fv%2BdmRjP%2B8CXpVdElbkRVUSZvsk7BZaEd2AER40AMzbJn%2F85J%2BDZUIMw0Oyi0KPpZAVhcambnQbAOb4VNDlAIJr5AOQjz8KALrIXRYusSY0Z3YlAeCUcYDbADBudgKJ%2BSMnR2NNQrO8JFAyLLAdSi0xJDrDwpA9KQkub%2F6S4DNkb%2F%2Fri%2BXvnLI5DedargzydoalYaXGUS4PwORFaWQAzN1qkn0dvplIa7k2cALB4lACdUFAcrrLmr84iO7t5%2FpX%2BAXZ1xKQ1eJomWgzeitaHp79OzIImHGgawJgsGD83EQy88dOj1N0Pbtz8UTrzaGLnWWDiMMpwS4HwAf%2BJ0jf%2FlleZbKvxSsNlwRbUIwDkstLSLeIqc%2FogU0ulBf49LsGjHozlg4Aj6NYHt0g%2B3r%2BnYlUoXXozBimbJOoQaStwNq4v2N1UrMrNP08XUv59vOBpKJr8s%2FGwusdA38rLw6Rv03cQTLzdyX0xW2hczA0JrzTA%2FCPjaXk6d8PdlfJvh5eBLI1H93b2il0t4JNovlGkWTm33JkLm4NnYepcTmd1vwFgdUY4XGU1PwxM%2BKwOtEif2fzTBTf6FDokQRbxZKYb9Ptoe9jRlxR50v37juGv06MUqsCWLb8c7FUaCtE4Bd8pRDBZtEk5reEYKa%2B80Dwtx1RGPpaGLn5Y2fEYU2iRUnz3xxqRLefOi3EU9l28TtJzbdD8AHekrKd3vyhRw7iuZk71Cn%2F3qlsE43tmUgQfir4ljHKD4zoR2i%2BXbcemYdBMSFY44QHRvAZy%2BNfr0e3zeNxx6ZJeH7aLkrz%2BQckxfcdWHiTZwpLDOHKjozR87wAmfmtNSBqG5YlXnCewV5cFXrs%2BAe4%2BTbd4TURz0%2F3J5v3L%2FnmrKJr9DGiWrjZiDVhkPJDo2aQmt9a%2FxO6CKNjxQ5vDV4O2YduW16zGa8KBNPWFiq%2Bzl15mCu0JySGdCUAxJtqcSmrN7n5rfVI5EbMizc53PjxkSJ%2BvX1aK9PpIRjzjojP9FcUXetmIy4I7Q2dGaOVtgLZZRF8%2B9e2zCfVY0c3Y5q%2BAGuS1G0RxkZ8h7v8ZnJzb0aKxgS8bGzRgdPKTz7NxnJBTkgMKQRHx8owX77uC1%2BNEbFHsSChmsz0eboyDDiwDt23vd620fQtAc8iKr52byPqbJU%2FclqBYRSHR5dkPC3DfOXqE7EKL8ccwiQpFR%2FGV93Ut4VVhiZMj83D4CNf48E9S2WYTgPB5IWpJOObnblYIMgIshkBV3hZJR6OXuFA89vOJfQOX4mHIz9Hv6Nb8XS0P%2B7d9T567JzF%2B3Or2VPQ7YsJMsylhWDMNAkrdU3KD7RMBxOUBs8LSAyNSiHYX%2FoD7olYSmAkqayGkxhLNiYYOSUGy0LPKzZ%2FfQosu3LwtCAjiA%2BTtMuvyIw7wj50DQDoWwJe5Wsr81as7dn4VqAKQyW6igylFBCsyMhHtyPzXQAAWgj%2BMjEUM%2FYVkpjvnYaGIAO6CmRhTw5ZKCD4LLMYd4YtdHMA7BD8ceYOjPQNtRlIk%2FShD3vZGIU255xAj7B%2FujcAXD4ePKlEZT4v90oUSKN11ZAZWVQQ%2BOaeRq%2FwFW4LwO1bJ%2BHtmEwy83nGz%2Fa5V7XQMfQXGeqoINiVfx6%2FjdzkdgD8r98MfCjRnZHAR%2F1%2B2XhOcERIJoylGg9wHSxuxrDYcF4C5hYAPLJvOVYn0ha87sjFZ4Ijg58%2Byc2j0qFiYLo%2BH3eF%2FdNlAbh9y2t4NSyMznj7Mi%2BD4NCwHzZ1gBKCw8XAiqSLeDYqkBd%2FuBQA%2Fxf4EZbqz5CbvyUdbAXwC6EjwmjEL0WGo9QQrEsGZunLcH%2FE6k4PwJ2%2Bb8AjMo7WeHuRR83eZNwpdGQkFOEOkcGoBgT84814MZFPFzsdAN2%2FnIznvtmOVUmXVTHfOw11X%2BXiHsEZQjyJHiJDkRoQ8JtdaWjCGJ2Iu8M%2FcXoAum%2B9Zryhid54%2BzbvTTuyMUBwphAr8KDIUEI9MPRM%2Fu%2FCy8lSGh6N9OJjBCIA6KZ1Lx3eY3vj1TM%2FFU3%2BufiT4IwRcxx3iWYkqdUStBQv%2BBgc8y1PJHUYALxWoO%2F%2BNZijK2nDMPpmf28G%2BgnOHOIpdFdnYNj2g5kffxy8CujRSG90DX1PPQB8PMBrB54K9sKb0akyTFQ24NuWhT5CZ4igfNwimrDfcRDYtdLQiNn6Yxit04FPJx%2BKWM8riNsNAJ%2Bz%2F9pvOh7Ysxi%2FD96McZGxBP267B09TwRk4lcCbaifJ7hWR2ChHxO0X8sN9eDdBp9eTpVyMEXKwEQxFQND9mBo6EGMCT%2BKSVGJmBlbgI%2FjCb7JEyZ5HDvPp%2F%2BCOMSqavqWwLXF1%2FHZqnk7fYjHcZ%2FIEK9BcPODvcAsvCi4TNhXHq%2FQMTRrELQt3wxk2T7pumToKjFQZMijGxO4zFvfQF%2FJ49ytwXyrzrt7S7Du6rJtSLZtW9wq%2BP6EOoZAd4VgSwaqA3gRh7uHjmGwyKB3l%2B6Al25dXbGjxX9HrBkv8Syiq0LAR%2FdXp3Za3Dh05XjyWtdwxRW6gy%2BMOOOfhVWCFu2LuBO4X2RYLJnBOhsEG1LQvD0LSbvz8IqgBcGsoRLDRYYAq87edHfg%2BOydZVsGSgKy8XFABW4TtFDnQ5PE8Bd%2B2pnEkE8EgaKNl%2Fne%2B%2F45%2BOjqVE4Lhxei9NKZMM6qTSJDglW19BDYj1nhJ234ZiDdLxvrr1blaOGUUDwomTBCZ8YcHcP6AwXQ%2B6Sjhh%2BVuikVlzeloZk3154tFlXwv%2FOzdL1T0cB%2Fllfb%2BmYhhR%2Btxk%2FXulqF44LxH6hcs87tJ6aMAAAAAElFTkSuQmCC"
+                    alt="Avatar" width="80" height="80" class="rounded-full border-2 border-white/50 p-0.5"
+                    id="avatar" />
+                </div>
+                <div
+                  class="absolute -bottom-1 -right-1 bg-gradient-to-r text-white from-yellow-400 to-orange-500 rounded-full p-1 z-20">
+                  <i class="fa-solid fa-web-awesome"></i>
+                </div>
+              </div>
+              <div class="ml-4">
+                <h2 class="text-xl font-bold text-white truncate max-w-[200px]" title="Anonymous" id="user-name">
+                  Anonymous
+                </h2>
+                <div class="flex items-center mt-1">
+                  <div
+                    class="bg-gradient-to-r from-yellow-400 to-orange-500 text-white text-xs font-bold px-2 py-0.5 rounded-full flex items-center">
+                    <i class="fa-solid fa-crown text-white"></i>
+                    <span class="ml-1" id="league">VIP</span>
+                  </div>
+                  <div class="ml-2 text-xs text-white/70" id="total-points">
+                    0 points
+                  </div>
+                </div>
+              </div>
+            </div>
+            <div class="mt-4 w-full bg-white/10 rounded-full h-1.5">
+              <div
+                class="bg-gradient-to-r from-pink-500 via-purple-500 to-indigo-500 h-full rounded-full relative overflow-hidden"
+                style="width: 66.6667%">
+                <div class="absolute inset-0 bg-white/30 animate-pulse-slow"></div>
               </div>
               <div
                 id="level-info"
@@ -230,179 +161,148 @@
                     </div>
                   </div>
                 </div>
-                <div
-                  class="bg-white/10 backdrop-blur-md rounded-xl p-3 hover:bg-white/20 transition-colors duration-300 group relative overflow-hidden"
-                >
-                  <div
-                    class="absolute inset-0 bg-gradient-to-br from-blue-400 to-indigo-500 opacity-0 group-hover:opacity-20 transition-opacity duration-300"
-                  ></div>
-                  <div class="flex items-center">
-                    <div
-                      class="h-10 w-10 rounded-full bg-gradient-to-br from-blue-400 to-indigo-500 flex items-center justify-center"
-                    >
-                      <i class="fa-solid fa-bolt text-blue-400"></i>
-                    </div>
-                    <div class="ml-3">
-                      <div class="text-white font-bold" id="skill-badge-count">
-                        0.5
-                      </div>
-                      <div class="text-xs text-white/70" id="skill-badge-label">
-                        Skill Badge
-                      </div>
-                    </div>
-                  </div>
-                </div>
-                <div
-                  class="bg-white/10 backdrop-blur-md rounded-xl p-3 hover:bg-white/20 transition-colors duration-300 group relative overflow-hidden"
-                >
-                  <div
-                    class="absolute inset-0 bg-gradient-to-br from-green-400 to-emerald-500 opacity-0 group-hover:opacity-20 transition-opacity duration-300"
-                  ></div>
-                  <div class="flex items-center">
-                    <div
-                      class="h-10 w-10 rounded-full bg-gradient-to-br from-green-400 to-emerald-500 flex items-center justify-center"
-                    >
-                      <i class="fa-solid fa-medal text-green-400"></i>
-                    </div>
-                    <div class="ml-3">
-                      <div
-                        class="text-white font-bold"
-                        id="special-points-count"
-                      >
-                        5
-                      </div>
-                      <div
-                        class="text-xs text-white/70"
-                        id="special-points-label"
-                      >
-                        Special Points
-                      </div>
-                    </div>
-                  </div>
-                </div>
-              </div>
-            </div>
-            <div>
-              <h3
-                id="recent-activity"
-                class="text-white font-bold mb-3 flex items-center"
-              >
-                <i class="fa-solid fa-fire text-orange-400 fa-xl mr-2"></i>
-                Recent Activity
-              </h3>
-              <div class="space-y-3 max-h-64 overflow-y-auto">
-                <div
-                  class="bg-white/10 backdrop-blur-md rounded-xl p-3 hover:bg-white/20 transition-colors duration-300 relative overflow-hidden group"
-                >
-                  <div
-                    class="absolute inset-0 bg-gradient-to-br from-blue-500 to-indigo-500 opacity-0 group-hover:opacity-20 transition-opacity duration-300"
-                  ></div>
-                  <div class="flex justify-between items-center">
-                    <div class="flex items-center">
-                      <div
-                        class="h-8 w-8 rounded-full bg-gradient-to-br from-blue-400 to-indigo-500 flex items-center justify-center text-white"
-                      >
-                        <i class="fa-solid fa-bullseye"></i>
-                      </div>
-                      <div class="ml-3">
-                        <div class="text-white font-bold">
-                          Color Your Skills
-                        </div>
-                        <div class="text-sm text-gray-300">
-                          Earned Mar 19, 2025 EDT
-                        </div>
-                      </div>
-                    </div>
-                    <div class="text-sm text-white">2</div>
-                  </div>
-                </div>
-                <div
-                  class="bg-white/10 backdrop-blur-md rounded-xl p-3 hover:bg-white/20 transition-colors duration-300 relative overflow-hidden group"
-                >
-                  <div
-                    class="absolute inset-0 bg-gradient-to-br from-blue-500 to-indigo-500 opacity-0 group-hover:opacity-20 transition-opacity duration-300"
-                  ></div>
-                  <div class="flex justify-between items-center">
-                    <div class="flex items-center">
-                      <div
-                        class="h-8 w-8 rounded-full bg-gradient-to-br from-blue-400 to-indigo-500 flex items-center justify-center text-white"
-                      >
-                        <i class="fa-solid fa-bullseye"></i>
-                      </div>
-                      <div class="ml-3">
-                        <div class="text-white font-bold">
-                          Skills Boost Arcade Base Camp March 2025
-                        </div>
-                        <div class="text-sm text-gray-300">
-                          Earned Mar 18, 2025 EDT
-                        </div>
-                      </div>
-                    </div>
-                    <div class="text-sm text-white">1</div>
-                  </div>
-                </div>
-                <div
-                  class="bg-white/10 backdrop-blur-md rounded-xl p-3 hover:bg-white/20 transition-colors duration-300 relative overflow-hidden group"
-                >
-                  <div
-                    class="absolute inset-0 bg-gradient-to-br from-blue-500 to-indigo-500 opacity-0 group-hover:opacity-20 transition-opacity duration-300"
-                  ></div>
-                  <div class="flex justify-between items-center">
-                    <div class="flex items-center">
-                      <div
-                        class="h-8 w-8 rounded-full bg-gradient-to-br from-blue-400 to-indigo-500 flex items-center justify-center text-white"
-                      >
-                        <i class="fa-solid fa-bullseye"></i>
-                      </div>
-                      <div class="ml-3">
-                        <div class="text-white font-bold">
-                          Skills Boost Arcade Trivia March 2025 Week 2
-                        </div>
-                        <div class="text-sm text-gray-300">
-                          Earned Mar 17, 2025 EDT
-                        </div>
-                      </div>
-                    </div>
-                    <div class="text-sm text-white">1</div>
-                  </div>
-                </div>
-              </div>
-              <div class="text-center text-white mt-3">Page 1/7</div>
-              <button
-                class="w-full py-2.5 bg-gradient-to-r from-green-500 via-teal-500 to-blue-500 text-white font-bold rounded-xl mt-3 relative overflow-hidden group hover:from-teal-500 hover:via-blue-500 hover:to-green-500 transition-all duration-300"
-              >
-                <div
-                  class="absolute inset-0 bg-black/20 opacity-0 group-hover:opacity-20 transition-opacity duration-300"
-                ></div>
-                <span class="relative z-10">Load More</span>
-              </button>
-            </div>
+              </div>
+              <div
+                class="bg-white/10 backdrop-blur-md rounded-xl p-3 hover:bg-white/20 transition-colors duration-300 group relative overflow-hidden">
+                <div
+                  class="absolute inset-0 bg-gradient-to-br from-blue-400 to-indigo-500 opacity-0 group-hover:opacity-20 transition-opacity duration-300">
+                </div>
+                <div class="flex items-center">
+                  <div
+                    class="h-10 w-10 rounded-full bg-gradient-to-br from-blue-400 to-indigo-500 flex items-center justify-center">
+                    <i class="fa-solid fa-bolt text-blue-400"></i>
+                  </div>
+                  <div class="ml-3">
+                    <div class="text-white font-bold" id="skill-badge-count">
+                      0.5
+                    </div>
+                    <div class="text-xs text-white/70" id="skill-badge-label">
+                      Skill Badge
+                    </div>
+                  </div>
+                </div>
+              </div>
+              <div
+                class="bg-white/10 backdrop-blur-md rounded-xl p-3 hover:bg-white/20 transition-colors duration-300 group relative overflow-hidden">
+                <div
+                  class="absolute inset-0 bg-gradient-to-br from-green-400 to-emerald-500 opacity-0 group-hover:opacity-20 transition-opacity duration-300">
+                </div>
+                <div class="flex items-center">
+                  <div
+                    class="h-10 w-10 rounded-full bg-gradient-to-br from-green-400 to-emerald-500 flex items-center justify-center">
+                    <i class="fa-solid fa-medal text-green-400"></i>
+                  </div>
+                  <div class="ml-3">
+                    <div class="text-white font-bold" id="special-points-count">
+                      5
+                    </div>
+                    <div class="text-xs text-white/70" id="special-points-label">
+                      Special Points
+                    </div>
+                  </div>
+                </div>
+              </div>
+            </div>
+          </div>
+          <div>
+            <h3 id="recent-activity" class="text-white font-bold mb-3 flex items-center">
+              <i class="fa-solid fa-fire text-orange-400 fa-xl mr-2"></i>
+              Recent Activity
+            </h3>
+            <div class="space-y-3 max-h-64 overflow-y-auto">
+              <div
+                class="bg-white/10 backdrop-blur-md rounded-xl p-3 hover:bg-white/20 transition-colors duration-300 relative overflow-hidden group">
+                <div
+                  class="absolute inset-0 bg-gradient-to-br from-blue-500 to-indigo-500 opacity-0 group-hover:opacity-20 transition-opacity duration-300">
+                </div>
+                <div class="flex justify-between items-center">
+                  <div class="flex items-center">
+                    <div
+                      class="h-8 w-8 rounded-full bg-gradient-to-br from-blue-400 to-indigo-500 flex items-center justify-center text-white">
+                      <i class="fa-solid fa-bullseye"></i>
+                    </div>
+                    <div class="ml-3">
+                      <div class="text-white font-bold">
+                        Color Your Skills
+                      </div>
+                      <div class="text-sm text-gray-300">
+                        Earned Mar 19, 2025 EDT
+                      </div>
+                    </div>
+                  </div>
+                  <div class="text-sm text-white">2</div>
+                </div>
+              </div>
+              <div
+                class="bg-white/10 backdrop-blur-md rounded-xl p-3 hover:bg-white/20 transition-colors duration-300 relative overflow-hidden group">
+                <div
+                  class="absolute inset-0 bg-gradient-to-br from-blue-500 to-indigo-500 opacity-0 group-hover:opacity-20 transition-opacity duration-300">
+                </div>
+                <div class="flex justify-between items-center">
+                  <div class="flex items-center">
+                    <div
+                      class="h-8 w-8 rounded-full bg-gradient-to-br from-blue-400 to-indigo-500 flex items-center justify-center text-white">
+                      <i class="fa-solid fa-bullseye"></i>
+                    </div>
+                    <div class="ml-3">
+                      <div class="text-white font-bold">
+                        Skills Boost Arcade Base Camp March 2025
+                      </div>
+                      <div class="text-sm text-gray-300">
+                        Earned Mar 18, 2025 EDT
+                      </div>
+                    </div>
+                  </div>
+                  <div class="text-sm text-white">1</div>
+                </div>
+              </div>
+              <div
+                class="bg-white/10 backdrop-blur-md rounded-xl p-3 hover:bg-white/20 transition-colors duration-300 relative overflow-hidden group">
+                <div
+                  class="absolute inset-0 bg-gradient-to-br from-blue-500 to-indigo-500 opacity-0 group-hover:opacity-20 transition-opacity duration-300">
+                </div>
+                <div class="flex justify-between items-center">
+                  <div class="flex items-center">
+                    <div
+                      class="h-8 w-8 rounded-full bg-gradient-to-br from-blue-400 to-indigo-500 flex items-center justify-center text-white">
+                      <i class="fa-solid fa-bullseye"></i>
+                    </div>
+                    <div class="ml-3">
+                      <div class="text-white font-bold">
+                        Skills Boost Arcade Trivia March 2025 Week 2
+                      </div>
+                      <div class="text-sm text-gray-300">
+                        Earned Mar 17, 2025 EDT
+                      </div>
+                    </div>
+                  </div>
+                  <div class="text-sm text-white">1</div>
+                </div>
+              </div>
+            </div>
+            <div class="text-center text-white mt-3">Page 1/7</div>
             <button
-<<<<<<< HEAD
               class="w-full py-2.5 bg-gradient-to-r from-green-500 via-teal-500 to-blue-500 text-white font-bold rounded-xl mt-3 relative overflow-hidden group hover:from-teal-500 hover:via-blue-500 hover:to-green-500 transition-all duration-300 cursor-pointer disabled:opacity-50 disabled:cursor-not-allowed">
               <div
                 class="absolute inset-0 bg-black/20 opacity-0 group-hover:opacity-20 transition-opacity duration-300">
               </div>
               <span class="relative z-10">Load More</span>
-=======
-              class="w-full py-2.5 bg-gradient-to-r from-pink-500 via-purple-500 to-indigo-500 text-white font-bold rounded-xl relative overflow-hidden group mt-3 hover:from-purple-500 hover:via-indigo-500 hover:to-pink-500 transition-all duration-300 refresh-button cursor-pointer disabled:opacity-50 disabled:cursor-not-allowed"
-            >
-              Update Points
-              <i
-                class="fa-solid fa-arrows-rotate transition-transform duration-300 hover:rotate-90 ml-2 refresh-icon"
-              ></i>
->>>>>>> a2991a90
             </button>
-            <div
-              id="last-updated"
-              class="mt-6 text-center text-xs text-white/50"
-            >
-              Last Updated: 28/03/2025, 10:07:33
-            </div>
+          </div>
+          <button
+            class="w-full py-2.5 bg-gradient-to-r from-pink-500 via-purple-500 to-indigo-500 text-white font-bold rounded-xl relative overflow-hidden group mt-3 hover:from-purple-500 hover:via-indigo-500 hover:to-pink-500 transition-all duration-300 refresh-button cursor-pointer disabled:opacity-50 disabled:cursor-not-allowed">
+            Update Points
+            <i
+              class="fa-solid fa-arrows-rotate transition-transform duration-300 hover:rotate-90 ml-2 refresh-icon"></i>
+          </button>
+          <div id="last-updated" class="mt-6 text-center text-xs text-white/50">
+            Last Updated: 28/03/2025, 10:07:33
           </div>
         </div>
       </div>
     </div>
-    <script type="module" src="main.tsx"></script>
-  </body>
+  </div>
+  <script type="module" src="main.tsx"></script>
+</body>
+
 </html>